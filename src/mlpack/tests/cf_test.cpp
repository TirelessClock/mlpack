/**
 * @file tests/cf_test.cpp
 * @author Mudit Raj Gupta
 * @author Haritha Nair
 *
 * Test file for CF class.
 *
 * mlpack is free software; you may redistribute it and/or modify it under the
 * terms of the 3-clause BSD license.  You should have received a copy of the
 * 3-clause BSD license along with mlpack.  If not, see
 * http://www.opensource.org/licenses/BSD-3-Clause for more information.
 */

#include <mlpack/core.hpp>
#include <mlpack/methods/cf.hpp>

#include "catch.hpp"
#include "test_catch_tools.hpp"
#include "serialization.hpp"

using namespace mlpack;
using namespace std;

// Get train and test datasets.
static void GetDatasets(arma::mat& dataset, arma::mat& savedCols)
{
  if (!data::Load("GroupLensSmall.csv", dataset))
    FAIL("Cannot load test dataset GroupLensSmall.csv!");
  savedCols.set_size(3, 50);

  // Save the columns we've removed.
  savedCols.fill(/* random very large value */ 10000000);
  size_t currentCol = 0;
  for (size_t i = 0; i < dataset.n_cols; ++i)
  {
    if (currentCol == 50)
      break;

    if (dataset(2, i) > 4.5) // 5-star rating.
    {
      // Make sure we don't have this user yet.  This is a slow way to do this
      // but I don't particularly care here because it's in the tests.
      bool found = false;
      for (size_t j = 0; j < currentCol; ++j)
      {
        if (savedCols(0, j) == dataset(0, i))
        {
          found = true;
          break;
        }
      }

      // If this user doesn't already exist in savedCols, add them.
      // Otherwise ignore this point.
      if (!found)
      {
        savedCols.col(currentCol) = dataset.col(i);
        dataset.shed_col(i);
        ++currentCol;
      }
    }
  }
}

/**
 * Make sure that correct number of recommendations are generated when query
 * set. Default case.
 */
template<typename DecompositionPolicy>
void GetRecommendationsAllUsers()
{
  DecompositionPolicy decomposition;
  // Dummy number of recommendations.
  size_t numRecs = 3;
  // GroupLensSmall.csv dataset has 200 users.
  size_t numUsers = 200;

  // Matrix to save recommendations into.
  arma::Mat<size_t> recommendations;

  // Load GroupLens data.
  arma::mat dataset;
  if (!data::Load("GroupLensSmall.csv", dataset))
    FAIL("Cannot load test dataset GroupLensSamll.csv!");

  CFType<DecompositionPolicy> c(dataset, decomposition, 5, 5, 30);

  // Generate recommendations when query set is not specified.
  c.GetRecommendations(numRecs, recommendations);

  // Check if correct number of recommendations are generated.
  REQUIRE(recommendations.n_rows == numRecs);

  // Check if recommendations are generated for all users.
  REQUIRE(recommendations.n_cols == numUsers);
}

/**
 * Make sure that the recommendations are generated for queried users only.
 */
template<typename DecompositionPolicy>
void GetRecommendationsQueriedUser()
{
  DecompositionPolicy decomposition;
  // Number of users that we will search for recommendations for.
  size_t numUsers = 10;

  // Default number of recommendations.
  size_t numRecsDefault = 5;

  // Create dummy query set.
  arma::Col<size_t> users = arma::zeros<arma::Col<size_t> >(numUsers, 1);
  for (size_t i = 0; i < numUsers; ++i)
    users(i) = i;

  // Matrix to save recommendations into.
  arma::Mat<size_t> recommendations;

  // Load GroupLens data.
  arma::mat dataset;
  if (!data::Load("GroupLensSmall.csv", dataset))
    FAIL("Cannot load test dataset GroupLensSmall.csv!");

  CFType<DecompositionPolicy> c(dataset, decomposition, 5, 5, 30);

  // Generate recommendations when query set is specified.
  c.GetRecommendations(numRecsDefault, recommendations, users);

  // Check if correct number of recommendations are generated.
  REQUIRE(recommendations.n_rows == numRecsDefault);

  // Check if recommendations are generated for the right number of users.
  REQUIRE(recommendations.n_cols == numUsers);
}

/**
 * Make sure recommendations that are generated are reasonably accurate.
 */
template<typename DecompositionPolicy,
         typename NormalizationType = NoNormalization>
void RecommendationAccuracy(const size_t allowedFailures = 17)
{
  DecompositionPolicy decomposition;

  // Small GroupLens dataset.
  arma::mat dataset;

  // Save the columns we've removed.
  arma::mat savedCols;

  GetDatasets(dataset, savedCols);

  CFType<DecompositionPolicy,
      NormalizationType> c(dataset, decomposition, 5, 5, 30);

  // Obtain 150 recommendations for the users in savedCols, and make sure the
  // missing item shows up in most of them.  First, create the list of users,
  // which requires casting from doubles...
  arma::Col<size_t> users(50);
  for (size_t i = 0; i < 50; ++i)
    users(i) = (size_t) savedCols(0, i);
  arma::Mat<size_t> recommendations;
  size_t numRecs = 150;
  c.GetRecommendations(numRecs, recommendations, users);

  REQUIRE(recommendations.n_rows == numRecs);
  REQUIRE(recommendations.n_cols == 50);

  size_t failures = 0;
  for (size_t i = 0; i < 50; ++i)
  {
    size_t targetItem = (size_t) savedCols(1, i);
    bool found = false;
    // Make sure the target item shows up in the recommendations.
    for (size_t j = 0; j < numRecs; ++j)
    {
      const size_t user = users(i);
      const size_t item = recommendations(j, i);
      if (item == targetItem)
      {
        found = true;
      }
      else
      {
        // Make sure we aren't being recommended an item that the user already
        // rated.
        REQUIRE((double) c.CleanedData()(item, user) == 0.0);
      }
    }

    if (!found)
      ++failures;
  }

  // Make sure the right item showed up in at least 2/3 of the recommendations.
  REQUIRE(failures < allowedFailures);
}

// Make sure that Predict() is returning reasonable results.
template<typename DecompositionPolicy,
         typename NormalizationType = OverallMeanNormalization,
         typename NeighborSearchPolicy = EuclideanSearch,
         typename InterpolationPolicy = AverageInterpolation>
void CFPredict(const double rmseBound = 1.5)
{
  // We run the test multiple times, since it sometimes fails, in order to get
  // the probability of failure down.
  bool success = false;
  const size_t trials = 8;
  for (size_t trial = 0; trial < trials; ++trial)
  {
    DecompositionPolicy decomposition;

    // Small GroupLens dataset.
    arma::mat dataset;

    // Save the columns we've removed.
    arma::mat savedCols;

    GetDatasets(dataset, savedCols);

    CFType<DecompositionPolicy,
        NormalizationType> c(dataset, decomposition, 5, 5, 30);

    // Now, for each removed rating, make sure the prediction is... reasonably
    // accurate.
    double totalError = 0.0;
    for (size_t i = 0; i < savedCols.n_cols; ++i)
    {
      const double prediction = c.template Predict<NeighborSearchPolicy,
          InterpolationPolicy>(savedCols(0, i), savedCols(1, i));

      const double error = std::pow(prediction - savedCols(2, i), 2.0);
      totalError += error;
    }

    const double rmse = std::sqrt(totalError / savedCols.n_cols);
    if (rmse < rmseBound)
    {
      success = true;
      break;
    }
  }

  REQUIRE(success == true);
}

// Do the same thing as the previous test, but ensure that the ratings we
// predict with the batch Predict() are the same as the individual Predict()
// calls.
template<typename DecompositionPolicy>
void BatchPredict()
{
  DecompositionPolicy decomposition;

  // Small GroupLens dataset.
  arma::mat dataset;

  // Save the columns we've removed.
  arma::mat savedCols;

  GetDatasets(dataset, savedCols);

  CFType<DecompositionPolicy> c(dataset, decomposition, 5, 5, 30);

  // Get predictions for all user/item pairs we held back.
  arma::Mat<size_t> combinations(2, savedCols.n_cols);
  for (size_t i = 0; i < savedCols.n_cols; ++i)
  {
    combinations(0, i) = size_t(savedCols(0, i));
    combinations(1, i) = size_t(savedCols(1, i));
  }

  arma::vec predictions;
  c.Predict(combinations, predictions);

  for (size_t i = 0; i < combinations.n_cols; ++i)
  {
    const double prediction = c.Predict(combinations(0, i), combinations(1, i));
    REQUIRE(prediction == Approx(predictions[i]).epsilon(1e-10));
  }
}

/**
 * Make sure we can train an already-trained model and it works okay.
 */
template<typename DecompositionPolicy>
void Train(DecompositionPolicy& decomposition)
{
  // Generate random data.
  arma::sp_mat randomData;
  randomData.sprandu(100, 100, 0.3);
  CFType<DecompositionPolicy> c(randomData, decomposition, 5, 5, 30);

  // Small GroupLens dataset.
  arma::mat dataset;

  // Save the columns we've removed.
  arma::mat savedCols;

  GetDatasets(dataset, savedCols);

  // Make data into sparse matrix.
  arma::sp_mat cleanedData;
  CFType<DecompositionPolicy>::CleanData(dataset, cleanedData);

  // Now retrain.
  c.Train(dataset, decomposition, 30);

  // Get predictions for all user/item pairs we held back.
  arma::Mat<size_t> combinations(2, savedCols.n_cols);
  for (size_t i = 0; i < savedCols.n_cols; ++i)
  {
    combinations(0, i) = size_t(savedCols(0, i));
    combinations(1, i) = size_t(savedCols(1, i));
  }

  arma::vec predictions;
  c.Predict(combinations, predictions);

  for (size_t i = 0; i < combinations.n_cols; ++i)
  {
    const double prediction = c.Predict(combinations(0, i),
      combinations(1, i));
    REQUIRE(prediction == Approx(predictions[i]).epsilon(1e-10));
  }
}

/**
 * Make sure we can train an already-trained model and it works okay
 * for policies that use coordinate lists.
 */
template<typename DecompositionPolicy>
void TrainWithCoordinateList(DecompositionPolicy& decomposition)
{
  arma::mat randomData(3, 100);
  randomData.row(0) = arma::linspace<arma::rowvec>(0, 99, 100);
  randomData.row(1) = randomData.row(0);
  randomData.row(2).fill(3);
  CFType<DecompositionPolicy> c(randomData, decomposition, 5, 5, 30);

  // Now retrain with data we know about.
  // Small GroupLens dataset.
  arma::mat dataset;

  // Save the columns we've removed.
  arma::mat savedCols;

  GetDatasets(dataset, savedCols);

  // Now retrain.
  c.Train(dataset, decomposition, 30);

  // Get predictions for all user/item pairs we held back.
  arma::Mat<size_t> combinations(2, savedCols.n_cols);
  for (size_t i = 0; i < savedCols.n_cols; ++i)
  {
    combinations(0, i) = size_t(savedCols(0, i));
    combinations(1, i) = size_t(savedCols(1, i));
  }

  arma::vec predictions;
  c.Predict(combinations, predictions);

  for (size_t i = 0; i < combinations.n_cols; ++i)
  {
    const double prediction = c.Predict(combinations(0, i), combinations(1, i));
    REQUIRE(prediction == Approx(predictions[i]).epsilon(1e-10));
  }
}

/**
 * Make sure we can train a model after using the empty constructor.
 */
template<typename DecompositionPolicy>
void EmptyConstructorTrain()
{
  DecompositionPolicy decomposition;
  // Use default constructor.
  CFType<DecompositionPolicy> c;

  // Now retrain with data we know about.
  // Small GroupLens dataset.
  arma::mat dataset;

  // Save the columns we've removed.
  arma::mat savedCols;

  GetDatasets(dataset, savedCols);

  c.Train(dataset, decomposition, 30);

  // Get predictions for all user/item pairs we held back.
  arma::Mat<size_t> combinations(2, savedCols.n_cols);
  for (size_t i = 0; i < savedCols.n_cols; ++i)
  {
    combinations(0, i) = size_t(savedCols(0, i));
    combinations(1, i) = size_t(savedCols(1, i));
  }

  arma::vec predictions;
  c.Predict(combinations, predictions);

  for (size_t i = 0; i < combinations.n_cols; ++i)
  {
    const double prediction = c.Predict(combinations(0, i),
        combinations(1, i));
    REQUIRE(prediction == Approx(predictions[i]).epsilon(1e-10));
  }
}

/**
 * Ensure we can load and save the CF model.
 */
template<typename DecompositionPolicy,
         typename NormalizationType = NoNormalization>
void Serialization()
{
  DecompositionPolicy decomposition;
  // Load a dataset to train on.
  arma::mat dataset;
  if (!data::Load("GroupLensSmall.csv", dataset))
    FAIL("Cannot load test dataset GroupLensSmall.csv!");

  arma::sp_mat cleanedData;
  CFType<DecompositionPolicy,
      NormalizationType>::CleanData(dataset, cleanedData);

  CFType<DecompositionPolicy,
      NormalizationType> c(cleanedData, decomposition, 5, 5, 30);

  arma::sp_mat randomData;
  randomData.sprandu(100, 100, 0.3);

  CFType<DecompositionPolicy,
      NormalizationType> cXml(randomData, decomposition, 5, 5, 30);
  CFType<DecompositionPolicy,
      NormalizationType> cBinary;
  CFType<DecompositionPolicy,
      NormalizationType> cText(cleanedData, decomposition, 5, 5, 30);

  SerializeObjectAll(c, cXml, cText, cBinary);

  // Check the internals.
  REQUIRE(c.NumUsersForSimilarity() == cXml.NumUsersForSimilarity());
  REQUIRE(c.NumUsersForSimilarity() == cBinary.NumUsersForSimilarity());
  REQUIRE(c.NumUsersForSimilarity() == cText.NumUsersForSimilarity());

  REQUIRE(c.Rank() == cXml.Rank());
  REQUIRE(c.Rank() == cBinary.Rank());
  REQUIRE(c.Rank() == cText.Rank());

  CheckMatrices(c.Decomposition().W(), cXml.Decomposition().W(),
      cBinary.Decomposition().W(), cText.Decomposition().W());
  CheckMatrices(c.Decomposition().H(), cXml.Decomposition().H(),
      cBinary.Decomposition().H(), cText.Decomposition().H());

  REQUIRE(c.CleanedData().n_rows == cXml.CleanedData().n_rows);
  REQUIRE(c.CleanedData().n_rows == cBinary.CleanedData().n_rows);
  REQUIRE(c.CleanedData().n_rows == cText.CleanedData().n_rows);

  REQUIRE(c.CleanedData().n_cols == cXml.CleanedData().n_cols);
  REQUIRE(c.CleanedData().n_cols == cBinary.CleanedData().n_cols);
  REQUIRE(c.CleanedData().n_cols == cText.CleanedData().n_cols);

  REQUIRE(c.CleanedData().n_nonzero == cXml.CleanedData().n_nonzero);
  REQUIRE(c.CleanedData().n_nonzero == cBinary.CleanedData().n_nonzero);
  REQUIRE(c.CleanedData().n_nonzero == cText.CleanedData().n_nonzero);

  c.CleanedData().sync();

  for (size_t i = 0; i <= c.CleanedData().n_cols; ++i)
  {
    REQUIRE(c.CleanedData().col_ptrs[i] == cXml.CleanedData().col_ptrs[i]);
    REQUIRE(c.CleanedData().col_ptrs[i] == cBinary.CleanedData().col_ptrs[i]);
    REQUIRE(c.CleanedData().col_ptrs[i] == cText.CleanedData().col_ptrs[i]);
  }

  for (size_t i = 0; i <= c.CleanedData().n_nonzero; ++i)
  {
    REQUIRE(c.CleanedData().row_indices[i] ==
        cXml.CleanedData().row_indices[i]);
    REQUIRE(c.CleanedData().row_indices[i] ==
        cBinary.CleanedData().row_indices[i]);
    REQUIRE(c.CleanedData().row_indices[i] ==
        cText.CleanedData().row_indices[i]);

    REQUIRE(c.CleanedData().values[i] ==
      Approx(cXml.CleanedData().values[i]).epsilon(1e-7));
    REQUIRE(c.CleanedData().values[i] ==
      Approx(cBinary.CleanedData().values[i]).epsilon(1e-7));
    REQUIRE(c.CleanedData().values[i] ==
      Approx(cText.CleanedData().values[i]).epsilon(1e-7));
  }
}

/**
 * Make sure that correct number of recommendations are generated when query
 * set for all methods.
 */
TEMPLATE_TEST_CASE("CFGetRecommendationsAllUsersTest", "[CFTest]",
    RandomizedSVDPolicy, RegSVDPolicy, BatchSVDPolicy, NMFPolicy,
    SVDCompletePolicy, SVDIncompletePolicy, BiasSVDPolicy, SVDPlusPlusPolicy,
    QUIC_SVDPolicy)
{
  GetRecommendationsAllUsers<TestType>();
}

/**
<<<<<<< HEAD
 * Make sure that correct number of recommendations are generated when query
 * set for regularized SVD.
 */
TEST_CASE("CFGetRecommendationsAllUsersRegSVDTest", "[CFTest]")
{
  GetRecommendationsAllUsers<RegSVDPolicy>();
}

/**
 * Make sure that correct number of recommendations are generated when query
 * set for Batch SVD.
 */

TEST_CASE("CFGetRecommendationsAllUsersBatchSVDTest", "[CFTest]")
{
  GetRecommendationsAllUsers<BatchSVDPolicy>();
}

/**
 * Make sure that correct number of recommendations are generated when query
 * set for NMF.
 */
TEST_CASE("CFGetRecommendationsAllUsersNMFTest", "[CFTest]")
{
  GetRecommendationsAllUsers<NMFPolicy>();
}

/**
 * Make sure that correct number of recommendations are generated when query
 * set for SVD Complete Incremental method.
 */
TEST_CASE("CFGetRecommendationsAllUsersSVDCompleteTest", "[CFTest]")
{
  GetRecommendationsAllUsers<SVDCompletePolicy>();
}

/**
 * Make sure that correct number of recommendations are generated when query
 * set for SVD Incomplete Incremental method.
 */
TEST_CASE("CFGetRecommendationsAllUsersSVDIncompleteTest", "[CFTest]")
{
  GetRecommendationsAllUsers<SVDIncompletePolicy>();
}

/**
 * Make sure that correct number of recommendations are generated when query
 * set for Bias SVD method.
 */
TEST_CASE("CFGetRecommendationsAllUsersBiasSVDTest", "[CFTest]")
{
  GetRecommendationsAllUsers<BiasSVDPolicy>();
}

/**
 * Make sure that correct number of recommendations are generated when query
 * set for SVDPlusPlus method.
 */
TEST_CASE("CFGetRecommendationsAllUsersSVDPPTest", "[CFTest]")
{
  GetRecommendationsAllUsers<SVDPlusPlusPolicy>();
}

/**
 * Make sure that correct number of recommendations are generated when query
 * set for Block Krylov SVD method.
 */
TEST_CASE("CFGetRecommendationsAllUsersBKSVDTest", "[CFTest]")
{
  GetRecommendationsAllUsers<BlockKrylovSVDPolicy>();
}

/**
 * Make sure that the recommendations are generated for queried users only
 * for randomized SVD.
 */
TEST_CASE("CFGetRecommendationsQueriedUserRandSVDTest", "[CFTest]")
{
  GetRecommendationsQueriedUser<RandomizedSVDPolicy>();
}

/**
 * Make sure that the recommendations are generated for queried users only
 * for regularized SVD.
 */
TEST_CASE("CFGetRecommendationsQueriedUserRegSVDTest", "[CFTest]")
{
  GetRecommendationsQueriedUser<RegSVDPolicy>();
}

/**
 * Make sure that the recommendations are generated for queried users only
 * for batch SVD.
 */
TEST_CASE("CFGetRecommendationsQueriedUserBatchSVDTest", "[CFTest]")
{
  GetRecommendationsQueriedUser<BatchSVDPolicy>();
}

/**
 * Make sure that the recommendations are generated for queried users only
 * for NMF.
 */
TEST_CASE("CFGetRecommendationsQueriedUserNMFTest", "[CFTest]")
{
  GetRecommendationsQueriedUser<NMFPolicy>();
}

/**
 * Make sure that the recommendations are generated for queried users only
 * for SVD Complete Incremental method.
 */
TEST_CASE("CFGetRecommendationsQueriedUserSVDCompleteTest", "[CFTest]")
{
  GetRecommendationsQueriedUser<SVDCompletePolicy>();
}

/**
 * Make sure that the recommendations are generated for queried users only
 * for SVD Incomplete Incremental method.
 */
TEST_CASE("CFGetRecommendationsQueriedUserSVDIncompleteTest", "[CFTest]")
{
  GetRecommendationsQueriedUser<SVDIncompletePolicy>();
}

/**
 * Make sure that the recommendations are generated for queried users only
 * for Bias SVD method.
 */
TEST_CASE("CFGetRecommendationsQueriedUserBiasSVDTest", "[CFTest]")
{
  GetRecommendationsQueriedUser<BiasSVDPolicy>();
}

/**
 * Make sure that the recommendations are generated for queried users only
 * for SVDPlusPlus method.
 */
TEST_CASE("CFGetRecommendationsQueriedUserSVDPPTest", "[CFTest]")
{
  GetRecommendationsQueriedUser<SVDPlusPlusPolicy>();
}

/**
 * Make sure that the recommendations are generated for queried users only
 * for Block Krylov SVD method.
 */
TEST_CASE("CFGetRecommendationsQueriedUserBKSVDTest", "[CFTest]")
{
  GetRecommendationsQueriedUser<BlockKrylovSVDPolicy>();
}

/**
 * Make sure recommendations that are generated are reasonably accurate
 * for randomized SVD.
=======
 * Make sure that the recommendations are generated for queried users
 * for all methods.
>>>>>>> d6657f16
 */
TEMPLATE_TEST_CASE("CFGetRecommendationsQueriedUsersTest", "[CFTest]",
  RandomizedSVDPolicy, RegSVDPolicy, BatchSVDPolicy, NMFPolicy,
  SVDCompletePolicy, SVDIncompletePolicy, BiasSVDPolicy, SVDPlusPlusPolicy,
  QUIC_SVDPolicy)
{
  GetRecommendationsQueriedUser<TestType>();
}

/**
 * Make sure recommendations that are generated are reasonably accurate
 * for all methods except SVDPlusPlus method.
 */
TEMPLATE_TEST_CASE("RecommendationAccuracyTest", "[CFTest]",
    RandomizedSVDPolicy, RegSVDPolicy, BatchSVDPolicy, NMFPolicy,
    SVDCompletePolicy, SVDIncompletePolicy, BiasSVDPolicy, QUIC_SVDPolicy)
{
  RecommendationAccuracy<TestType>();
}

/**
 * Make sure recommendations that are generated are reasonably accurate
 * for SVDPlusPlus method.
 */
// This test is commented out because it fails and we haven't solved it yet.
// Please refer to issue #1501 for more info about this test.
// TEST_CASE("RecommendationAccuracySVDPPTest", "[CFTest]")
// {
//   RecommendationAccuracy<SVDPlusPlusPolicy>();
// }

/**
 * Make sure that Predict() is returning reasonable results for all methods.
 */
TEMPLATE_TEST_CASE("CFPredictTest", "[CFTest]",
    RandomizedSVDPolicy, RegSVDPolicy, BatchSVDPolicy, NMFPolicy,
    SVDCompletePolicy, SVDIncompletePolicy, BiasSVDPolicy, SVDPlusPlusPolicy,
    QUIC_SVDPolicy)
{
  CFPredict<TestType>();
}

/**
 * Compare batch Predict() and individual Predict() for all methods.
 */
<<<<<<< HEAD
TEST_CASE("CFPredictBiasSVDTest", "[CFTest]")
{
  CFPredict<BiasSVDPolicy>();
}

/**
 * Make sure that Predict() is returning reasonable results for SVDPlusPlus
 * method.
 */
TEST_CASE("CFPredictSVDPPTest", "[CFTest]")
{
  CFPredict<SVDPlusPlusPolicy>();
}

/**
 * Make sure that Predict() is returning reasonable results for Block Krylov SVD
 * method.
 */
TEST_CASE("CFPredictBKSVDTest", "[CFTest]")
{
  CFPredict<BlockKrylovSVDPolicy>();
}

// Compare batch Predict() and individual Predict() for randomized SVD.
TEST_CASE("CFBatchPredictRandSVDTest", "[CFTest]")
{
  BatchPredict<RandomizedSVDPolicy>();
}

// Compare batch Predict() and individual Predict() for regularized SVD.
TEST_CASE("CFBatchPredictRegSVDTest", "[CFTest]")
{
  BatchPredict<RegSVDPolicy>();
}

// Compare batch Predict() and individual Predict() for batch SVD.
TEST_CASE("CFBatchPredictBatchSVDTest", "[CFTest]")
{
  BatchPredict<BatchSVDPolicy>();
}

// Compare batch Predict() and individual Predict() for NMF.
TEST_CASE("CFBatchPredictNMFTest", "[CFTest]")
{
  BatchPredict<NMFPolicy>();
}

// Compare batch Predict() and individual Predict() for
// SVD Complete Incremental method.
TEST_CASE("CFBatchPredictSVDCompleteTest", "[CFTest]")
=======
TEMPLATE_TEST_CASE("CFBatchPredictTest", "[CFTest]",
    RandomizedSVDPolicy, RegSVDPolicy, BatchSVDPolicy, NMFPolicy,
    SVDCompletePolicy, SVDIncompletePolicy, BiasSVDPolicy, SVDPlusPlusPolicy,
    QUIC_SVDPolicy)
>>>>>>> d6657f16
{
  BatchPredict<TestType>();
}

// Compare batch Predict() and individual Predict() for
// Block Krylov SVD method.
TEST_CASE("CFBatchPredictBKSVDTest", "[CFTest]")
{
  BatchPredict<BlockKrylovSVDPolicy>();
}

/**
 * Make sure we can train an already-trained model and it works okay for 
 * some methods
 */
TEMPLATE_TEST_CASE("TrainTest_1", "[CFTest]",
    RandomizedSVDPolicy, BatchSVDPolicy, NMFPolicy, SVDCompletePolicy,
    SVDIncompletePolicy, QUIC_SVDPolicy)
{
  TestType decomposition;
  Train(decomposition);
}

/**
 * Make sure we can train an already-trained model and it works okay for 
 * some methods
 */
TEMPLATE_TEST_CASE("TrainTest_2", "[CFTest]",
    RegSVDPolicy, BiasSVDPolicy, SVDPlusPlusPolicy)
{
  TestType decomposition;
  TrainWithCoordinateList(decomposition);
}

/**
 * Make sure we can train an already-trained model and it works okay for
 * Block Krylov SVD method.
 */
TEST_CASE("TrainBKSVDTest", "[CFTest]")
{
  BlockKrylovSVDPolicy decomposition;
  TrainWithCoordinateList(decomposition);
}

/**
 * Make sure we can train a model after using the empty constructor when
 * using any of the method.
 */
TEMPLATE_TEST_CASE("EmptyConstructorTrainTest", "[CFTest]",
  RandomizedSVDPolicy, RegSVDPolicy, BatchSVDPolicy, NMFPolicy,
  SVDCompletePolicy, SVDIncompletePolicy, BiasSVDPolicy, QUIC_SVDPolicy)
{
  EmptyConstructorTrain<TestType>();
}

/**
 * Ensure we can load and save the CF model using any of the method.
 */
TEMPLATE_TEST_CASE("SerializationTest", "[CFTest]",
    RandomizedSVDPolicy, BatchSVDPolicy, NMFPolicy, SVDCompletePolicy,
    SVDIncompletePolicy, QUIC_SVDPolicy)
{
<<<<<<< HEAD
  EmptyConstructorTrain<RegSVDPolicy>();
}

/**
 * Make sure we can train a model after using the empty constructor when
 * using batch SVD.
 */
TEST_CASE("EmptyConstructorTrainBatchSVDTest", "[CFTest]")
{
  EmptyConstructorTrain<BatchSVDPolicy>();
}

/**
 * Make sure we can train a model after using the empty constructor when
 * using NMF.
 */
TEST_CASE("EmptyConstructorTrainNMFTest", "[CFTest]")
{
  EmptyConstructorTrain<NMFPolicy>();
}

/**
 * Make sure we can train a model after using the empty constructor when
 * using SVD Complete Incremental method.
 */
TEST_CASE("EmptyConstructorTrainSVDCompleteTest", "[CFTest]")
{
  EmptyConstructorTrain<SVDCompletePolicy>();
}

/**
 * Make sure we can train a model after using the empty constructor when
 * using SVD Incomplete Incremental method.
 */
TEST_CASE("EmptyConstructorTrainSVDIncompleteTest", "[CFTest]")
{
  EmptyConstructorTrain<SVDIncompletePolicy>();
}

/**
 * Make sure we can train a model after using the empty constructor when
 * using Block Krylov SVD method.
 */
TEST_CASE("EmptyConstructorTrainBKSVDTest", "[CFTest]")
{
  EmptyConstructorTrain<BlockKrylovSVDPolicy>();
}

/**
 * Ensure we can load and save the CF model using randomized SVD policy.
 */
TEST_CASE("SerializationRandSVDTest", "[CFTest]")
{
  Serialization<RandomizedSVDPolicy>();
}

/**
 * Ensure we can load and save the CF model using batch SVD policy.
 */
TEST_CASE("SerializationBatchSVDTest", "[CFTest]")
{
  Serialization<BatchSVDPolicy>();
}

/**
 * Ensure we can load and save the CF model using NMF policy.
 */
TEST_CASE("SerializationNMFTest", "[CFTest]")
{
  Serialization<NMFPolicy>();
}

/**
 * Ensure we can load and save the CF model using SVD Complete Incremental.
 */
TEST_CASE("SerializationSVDCompleteTest", "[CFTest]")
{
  Serialization<SVDCompletePolicy>();
}

/**
 * Ensure we can load and save the CF model using SVD Incomplete Incremental.
 */
TEST_CASE("SerializationSVDIncompleteTest", "[CFTest]")
{
  Serialization<SVDIncompletePolicy>();
}

/**
 * Ensure we can load and save the CF model using Block Krylov SVD.
 */
TEST_CASE("SerializationBKSVDTest", "[CFTest]")
{
  Serialization<BlockKrylovSVDPolicy>();
}

/**
 * Make sure that Predict() is returning reasonable results for NMF and
 * OverallMeanNormalization.
 */
TEST_CASE("CFPredictOverallMeanNormalization", "[CFTest]")
{
  CFPredict<NMFPolicy, OverallMeanNormalization>(2.0);
}

/**
 * Make sure that Predict() is returning reasonable results for NMF and
 * UserMeanNormalization.
 */
TEST_CASE("CFPredictUserMeanNormalization", "[CFTest]")
{
  CFPredict<NMFPolicy, UserMeanNormalization>(2.0);
}

/**
 * Make sure that Predict() is returning reasonable results for NMF and
 * ItemMeanNormalization.
 */
TEST_CASE("CFPredictItemMeanNormalization", "[CFTest]")
{
  CFPredict<NMFPolicy, ItemMeanNormalization>(2.0);
=======
  Serialization<TestType>();
>>>>>>> d6657f16
}

/**
 * Make sure that Predict() is returning reasonable results for NMF and
 * all types of Normalization except default.
 */
TEMPLATE_TEST_CASE("CFPredictNormalization", "[CFTest]",
    OverallMeanNormalization, UserMeanNormalization, ItemMeanNormalization,
    ZScoreNormalization)
{
  CFPredict<NMFPolicy, TestType>(2.0);
}

/**
 * Make sure that Predict() is returning reasonable results for NMF and
 * CombinedNormalization<OverallMeanNormalization, UserMeanNormalization,
 * ItemMeanNormalization>.
 */
TEST_CASE("CFPredictCombinedNormalization", "[CFTest]")
{
  CFPredict<NMFPolicy,
            CombinedNormalization<
                OverallMeanNormalization,
                UserMeanNormalization,
                ItemMeanNormalization>>(2.0);
}

/**
 * Make sure that Predict() works with NoNormalization.
 */
TEST_CASE("CFPredictNoNormalization", "[CFTest]")
{
  CFPredict<RegSVDPolicy, NoNormalization>(2.0);
}

/**
 * Make sure recommendations that are generated are reasonably accurate
 * for all types of Normalization except default.
 */
TEMPLATE_TEST_CASE("RecommendationAccuracyNormalizationTest", "[CFTest]",
    OverallMeanNormalization, UserMeanNormalization, ItemMeanNormalization,
    ZScoreNormalization)
{
  RecommendationAccuracy<NMFPolicy, TestType>();
}

/**
 * Make sure recommendations that are generated are reasonably accurate
 * for CombinedNormalization.
 */
TEST_CASE("RecommendationAccuracyCombinedNormalizationTest", "[CFTest]")
{
  RecommendationAccuracy<NMFPolicy,
                         CombinedNormalization<
                           OverallMeanNormalization,
                           UserMeanNormalization,
                           ItemMeanNormalization>>();
}

/**
 * Ensure we can load and save the CF model using any type of Normalization 
 * except default.
 */
TEMPLATE_TEST_CASE("SerializationNormalizationTest", "[CFTest]",
    OverallMeanNormalization, UserMeanNormalization, ItemMeanNormalization,
    ZScoreNormalization)
{
  Serialization<NMFPolicy, TestType>();
}

/**
 * Ensure we can load and save the CF model using CombinedNormalization.
 */
TEST_CASE("SerializationCombinedNormalizationTest", "[CFTest]")
{
  Serialization<NMFPolicy,
                CombinedNormalization<
                    OverallMeanNormalization,
                    UserMeanNormalization,
                    ItemMeanNormalization>>();
}

/**
 * Make sure that Predict() is returning reasonable results for all search
 * except default.
 */
TEMPLATE_TEST_CASE("CFPredictSearch", "[CFTest]",
    EuclideanSearch, CosineSearch, PearsonSearch)
{
  CFPredict<NMFPolicy, OverallMeanNormalization, TestType>(2.0);
}

/**
 * Make sure that Predict() is returning reasonable results for
 * some Interpolations.
 */
TEMPLATE_TEST_CASE("CFPredictAverageInterpolation", "[CFTest]",
    AverageInterpolation, SimilarityInterpolation)
{
  CFPredict<NMFPolicy, OverallMeanNormalization, EuclideanSearch,
      TestType>(2.0);
}

/**
 * Make sure that Predict() is returning reasonable results for
 * RegressionInterpolation.
 */
TEST_CASE("CFPredictRegressionInterpolation", "[CFTest]")
{
  // Larger tolerance is sometimes needed.
  CFPredict<RegSVDPolicy,
            OverallMeanNormalization,
            EuclideanSearch,
            RegressionInterpolation>(2.2);
}<|MERGE_RESOLUTION|>--- conflicted
+++ resolved
@@ -501,178 +501,19 @@
 TEMPLATE_TEST_CASE("CFGetRecommendationsAllUsersTest", "[CFTest]",
     RandomizedSVDPolicy, RegSVDPolicy, BatchSVDPolicy, NMFPolicy,
     SVDCompletePolicy, SVDIncompletePolicy, BiasSVDPolicy, SVDPlusPlusPolicy,
-    QUIC_SVDPolicy)
+    QUIC_SVDPolicy, BlockKrylovSVDPolicy)
 {
   GetRecommendationsAllUsers<TestType>();
 }
 
 /**
-<<<<<<< HEAD
- * Make sure that correct number of recommendations are generated when query
- * set for regularized SVD.
- */
-TEST_CASE("CFGetRecommendationsAllUsersRegSVDTest", "[CFTest]")
-{
-  GetRecommendationsAllUsers<RegSVDPolicy>();
-}
-
-/**
- * Make sure that correct number of recommendations are generated when query
- * set for Batch SVD.
- */
-
-TEST_CASE("CFGetRecommendationsAllUsersBatchSVDTest", "[CFTest]")
-{
-  GetRecommendationsAllUsers<BatchSVDPolicy>();
-}
-
-/**
- * Make sure that correct number of recommendations are generated when query
- * set for NMF.
- */
-TEST_CASE("CFGetRecommendationsAllUsersNMFTest", "[CFTest]")
-{
-  GetRecommendationsAllUsers<NMFPolicy>();
-}
-
-/**
- * Make sure that correct number of recommendations are generated when query
- * set for SVD Complete Incremental method.
- */
-TEST_CASE("CFGetRecommendationsAllUsersSVDCompleteTest", "[CFTest]")
-{
-  GetRecommendationsAllUsers<SVDCompletePolicy>();
-}
-
-/**
- * Make sure that correct number of recommendations are generated when query
- * set for SVD Incomplete Incremental method.
- */
-TEST_CASE("CFGetRecommendationsAllUsersSVDIncompleteTest", "[CFTest]")
-{
-  GetRecommendationsAllUsers<SVDIncompletePolicy>();
-}
-
-/**
- * Make sure that correct number of recommendations are generated when query
- * set for Bias SVD method.
- */
-TEST_CASE("CFGetRecommendationsAllUsersBiasSVDTest", "[CFTest]")
-{
-  GetRecommendationsAllUsers<BiasSVDPolicy>();
-}
-
-/**
- * Make sure that correct number of recommendations are generated when query
- * set for SVDPlusPlus method.
- */
-TEST_CASE("CFGetRecommendationsAllUsersSVDPPTest", "[CFTest]")
-{
-  GetRecommendationsAllUsers<SVDPlusPlusPolicy>();
-}
-
-/**
- * Make sure that correct number of recommendations are generated when query
- * set for Block Krylov SVD method.
- */
-TEST_CASE("CFGetRecommendationsAllUsersBKSVDTest", "[CFTest]")
-{
-  GetRecommendationsAllUsers<BlockKrylovSVDPolicy>();
-}
-
-/**
- * Make sure that the recommendations are generated for queried users only
- * for randomized SVD.
- */
-TEST_CASE("CFGetRecommendationsQueriedUserRandSVDTest", "[CFTest]")
-{
-  GetRecommendationsQueriedUser<RandomizedSVDPolicy>();
-}
-
-/**
- * Make sure that the recommendations are generated for queried users only
- * for regularized SVD.
- */
-TEST_CASE("CFGetRecommendationsQueriedUserRegSVDTest", "[CFTest]")
-{
-  GetRecommendationsQueriedUser<RegSVDPolicy>();
-}
-
-/**
- * Make sure that the recommendations are generated for queried users only
- * for batch SVD.
- */
-TEST_CASE("CFGetRecommendationsQueriedUserBatchSVDTest", "[CFTest]")
-{
-  GetRecommendationsQueriedUser<BatchSVDPolicy>();
-}
-
-/**
- * Make sure that the recommendations are generated for queried users only
- * for NMF.
- */
-TEST_CASE("CFGetRecommendationsQueriedUserNMFTest", "[CFTest]")
-{
-  GetRecommendationsQueriedUser<NMFPolicy>();
-}
-
-/**
- * Make sure that the recommendations are generated for queried users only
- * for SVD Complete Incremental method.
- */
-TEST_CASE("CFGetRecommendationsQueriedUserSVDCompleteTest", "[CFTest]")
-{
-  GetRecommendationsQueriedUser<SVDCompletePolicy>();
-}
-
-/**
- * Make sure that the recommendations are generated for queried users only
- * for SVD Incomplete Incremental method.
- */
-TEST_CASE("CFGetRecommendationsQueriedUserSVDIncompleteTest", "[CFTest]")
-{
-  GetRecommendationsQueriedUser<SVDIncompletePolicy>();
-}
-
-/**
- * Make sure that the recommendations are generated for queried users only
- * for Bias SVD method.
- */
-TEST_CASE("CFGetRecommendationsQueriedUserBiasSVDTest", "[CFTest]")
-{
-  GetRecommendationsQueriedUser<BiasSVDPolicy>();
-}
-
-/**
- * Make sure that the recommendations are generated for queried users only
- * for SVDPlusPlus method.
- */
-TEST_CASE("CFGetRecommendationsQueriedUserSVDPPTest", "[CFTest]")
-{
-  GetRecommendationsQueriedUser<SVDPlusPlusPolicy>();
-}
-
-/**
- * Make sure that the recommendations are generated for queried users only
- * for Block Krylov SVD method.
- */
-TEST_CASE("CFGetRecommendationsQueriedUserBKSVDTest", "[CFTest]")
-{
-  GetRecommendationsQueriedUser<BlockKrylovSVDPolicy>();
-}
-
-/**
- * Make sure recommendations that are generated are reasonably accurate
- * for randomized SVD.
-=======
  * Make sure that the recommendations are generated for queried users
  * for all methods.
->>>>>>> d6657f16
  */
 TEMPLATE_TEST_CASE("CFGetRecommendationsQueriedUsersTest", "[CFTest]",
   RandomizedSVDPolicy, RegSVDPolicy, BatchSVDPolicy, NMFPolicy,
   SVDCompletePolicy, SVDIncompletePolicy, BiasSVDPolicy, SVDPlusPlusPolicy,
-  QUIC_SVDPolicy)
+  QUIC_SVDPolicy, BlockKrylovSVDPolicy)
 {
   GetRecommendationsQueriedUser<TestType>();
 }
@@ -683,7 +524,8 @@
  */
 TEMPLATE_TEST_CASE("RecommendationAccuracyTest", "[CFTest]",
     RandomizedSVDPolicy, RegSVDPolicy, BatchSVDPolicy, NMFPolicy,
-    SVDCompletePolicy, SVDIncompletePolicy, BiasSVDPolicy, QUIC_SVDPolicy)
+    SVDCompletePolicy, SVDIncompletePolicy, BiasSVDPolicy, QUIC_SVDPolicy,
+    BlockKrylovSVDPolicy)
 {
   RecommendationAccuracy<TestType>();
 }
@@ -705,7 +547,7 @@
 TEMPLATE_TEST_CASE("CFPredictTest", "[CFTest]",
     RandomizedSVDPolicy, RegSVDPolicy, BatchSVDPolicy, NMFPolicy,
     SVDCompletePolicy, SVDIncompletePolicy, BiasSVDPolicy, SVDPlusPlusPolicy,
-    QUIC_SVDPolicy)
+    QUIC_SVDPolicy, BlockKrylovSVDPolicy)
 {
   CFPredict<TestType>();
 }
@@ -713,72 +555,12 @@
 /**
  * Compare batch Predict() and individual Predict() for all methods.
  */
-<<<<<<< HEAD
-TEST_CASE("CFPredictBiasSVDTest", "[CFTest]")
-{
-  CFPredict<BiasSVDPolicy>();
-}
-
-/**
- * Make sure that Predict() is returning reasonable results for SVDPlusPlus
- * method.
- */
-TEST_CASE("CFPredictSVDPPTest", "[CFTest]")
-{
-  CFPredict<SVDPlusPlusPolicy>();
-}
-
-/**
- * Make sure that Predict() is returning reasonable results for Block Krylov SVD
- * method.
- */
-TEST_CASE("CFPredictBKSVDTest", "[CFTest]")
-{
-  CFPredict<BlockKrylovSVDPolicy>();
-}
-
-// Compare batch Predict() and individual Predict() for randomized SVD.
-TEST_CASE("CFBatchPredictRandSVDTest", "[CFTest]")
-{
-  BatchPredict<RandomizedSVDPolicy>();
-}
-
-// Compare batch Predict() and individual Predict() for regularized SVD.
-TEST_CASE("CFBatchPredictRegSVDTest", "[CFTest]")
-{
-  BatchPredict<RegSVDPolicy>();
-}
-
-// Compare batch Predict() and individual Predict() for batch SVD.
-TEST_CASE("CFBatchPredictBatchSVDTest", "[CFTest]")
-{
-  BatchPredict<BatchSVDPolicy>();
-}
-
-// Compare batch Predict() and individual Predict() for NMF.
-TEST_CASE("CFBatchPredictNMFTest", "[CFTest]")
-{
-  BatchPredict<NMFPolicy>();
-}
-
-// Compare batch Predict() and individual Predict() for
-// SVD Complete Incremental method.
-TEST_CASE("CFBatchPredictSVDCompleteTest", "[CFTest]")
-=======
 TEMPLATE_TEST_CASE("CFBatchPredictTest", "[CFTest]",
     RandomizedSVDPolicy, RegSVDPolicy, BatchSVDPolicy, NMFPolicy,
     SVDCompletePolicy, SVDIncompletePolicy, BiasSVDPolicy, SVDPlusPlusPolicy,
-    QUIC_SVDPolicy)
->>>>>>> d6657f16
+    QUIC_SVDPolicy, BlockKrylovSVDPolicy)
 {
   BatchPredict<TestType>();
-}
-
-// Compare batch Predict() and individual Predict() for
-// Block Krylov SVD method.
-TEST_CASE("CFBatchPredictBKSVDTest", "[CFTest]")
-{
-  BatchPredict<BlockKrylovSVDPolicy>();
 }
 
 /**
@@ -787,7 +569,7 @@
  */
 TEMPLATE_TEST_CASE("TrainTest_1", "[CFTest]",
     RandomizedSVDPolicy, BatchSVDPolicy, NMFPolicy, SVDCompletePolicy,
-    SVDIncompletePolicy, QUIC_SVDPolicy)
+    SVDIncompletePolicy, QUIC_SVDPolicy, BlockKrylovSVDPolicy)
 {
   TestType decomposition;
   Train(decomposition);
@@ -805,22 +587,13 @@
 }
 
 /**
- * Make sure we can train an already-trained model and it works okay for
- * Block Krylov SVD method.
- */
-TEST_CASE("TrainBKSVDTest", "[CFTest]")
-{
-  BlockKrylovSVDPolicy decomposition;
-  TrainWithCoordinateList(decomposition);
-}
-
-/**
  * Make sure we can train a model after using the empty constructor when
  * using any of the method.
  */
 TEMPLATE_TEST_CASE("EmptyConstructorTrainTest", "[CFTest]",
   RandomizedSVDPolicy, RegSVDPolicy, BatchSVDPolicy, NMFPolicy,
-  SVDCompletePolicy, SVDIncompletePolicy, BiasSVDPolicy, QUIC_SVDPolicy)
+  SVDCompletePolicy, SVDIncompletePolicy, BiasSVDPolicy, QUIC_SVDPolicy,
+  BlockKrylovSVDPolicy)
 {
   EmptyConstructorTrain<TestType>();
 }
@@ -830,133 +603,9 @@
  */
 TEMPLATE_TEST_CASE("SerializationTest", "[CFTest]",
     RandomizedSVDPolicy, BatchSVDPolicy, NMFPolicy, SVDCompletePolicy,
-    SVDIncompletePolicy, QUIC_SVDPolicy)
-{
-<<<<<<< HEAD
-  EmptyConstructorTrain<RegSVDPolicy>();
-}
-
-/**
- * Make sure we can train a model after using the empty constructor when
- * using batch SVD.
- */
-TEST_CASE("EmptyConstructorTrainBatchSVDTest", "[CFTest]")
-{
-  EmptyConstructorTrain<BatchSVDPolicy>();
-}
-
-/**
- * Make sure we can train a model after using the empty constructor when
- * using NMF.
- */
-TEST_CASE("EmptyConstructorTrainNMFTest", "[CFTest]")
-{
-  EmptyConstructorTrain<NMFPolicy>();
-}
-
-/**
- * Make sure we can train a model after using the empty constructor when
- * using SVD Complete Incremental method.
- */
-TEST_CASE("EmptyConstructorTrainSVDCompleteTest", "[CFTest]")
-{
-  EmptyConstructorTrain<SVDCompletePolicy>();
-}
-
-/**
- * Make sure we can train a model after using the empty constructor when
- * using SVD Incomplete Incremental method.
- */
-TEST_CASE("EmptyConstructorTrainSVDIncompleteTest", "[CFTest]")
-{
-  EmptyConstructorTrain<SVDIncompletePolicy>();
-}
-
-/**
- * Make sure we can train a model after using the empty constructor when
- * using Block Krylov SVD method.
- */
-TEST_CASE("EmptyConstructorTrainBKSVDTest", "[CFTest]")
-{
-  EmptyConstructorTrain<BlockKrylovSVDPolicy>();
-}
-
-/**
- * Ensure we can load and save the CF model using randomized SVD policy.
- */
-TEST_CASE("SerializationRandSVDTest", "[CFTest]")
-{
-  Serialization<RandomizedSVDPolicy>();
-}
-
-/**
- * Ensure we can load and save the CF model using batch SVD policy.
- */
-TEST_CASE("SerializationBatchSVDTest", "[CFTest]")
-{
-  Serialization<BatchSVDPolicy>();
-}
-
-/**
- * Ensure we can load and save the CF model using NMF policy.
- */
-TEST_CASE("SerializationNMFTest", "[CFTest]")
-{
-  Serialization<NMFPolicy>();
-}
-
-/**
- * Ensure we can load and save the CF model using SVD Complete Incremental.
- */
-TEST_CASE("SerializationSVDCompleteTest", "[CFTest]")
-{
-  Serialization<SVDCompletePolicy>();
-}
-
-/**
- * Ensure we can load and save the CF model using SVD Incomplete Incremental.
- */
-TEST_CASE("SerializationSVDIncompleteTest", "[CFTest]")
-{
-  Serialization<SVDIncompletePolicy>();
-}
-
-/**
- * Ensure we can load and save the CF model using Block Krylov SVD.
- */
-TEST_CASE("SerializationBKSVDTest", "[CFTest]")
-{
-  Serialization<BlockKrylovSVDPolicy>();
-}
-
-/**
- * Make sure that Predict() is returning reasonable results for NMF and
- * OverallMeanNormalization.
- */
-TEST_CASE("CFPredictOverallMeanNormalization", "[CFTest]")
-{
-  CFPredict<NMFPolicy, OverallMeanNormalization>(2.0);
-}
-
-/**
- * Make sure that Predict() is returning reasonable results for NMF and
- * UserMeanNormalization.
- */
-TEST_CASE("CFPredictUserMeanNormalization", "[CFTest]")
-{
-  CFPredict<NMFPolicy, UserMeanNormalization>(2.0);
-}
-
-/**
- * Make sure that Predict() is returning reasonable results for NMF and
- * ItemMeanNormalization.
- */
-TEST_CASE("CFPredictItemMeanNormalization", "[CFTest]")
-{
-  CFPredict<NMFPolicy, ItemMeanNormalization>(2.0);
-=======
+    SVDIncompletePolicy, QUIC_SVDPolicy, BlockKrylovSVDPolicy)
+{
   Serialization<TestType>();
->>>>>>> d6657f16
 }
 
 /**
