/**
 * @file tests/main_tests/image_converter_test.cpp
 * @author Jeffin Sam
 *
 * Test mlpackMain() of load_save_image_main.cpp.
 *
 * mlpack is free software; you may redistribute it and/or modify it under the
 * terms of the 3-clause BSD license.  You should have received a copy of the
 * 3-clause BSD license along with mlpack.  If not, see
 * http://www.opensource.org/licenses/BSD-3-Clause for more information.
 */
#define BINDING_TYPE BINDING_TYPE_TEST

#include <mlpack/core.hpp>
static const std::string testName = "ImageConverter";

#include <mlpack/core/util/mlpack_main.hpp>
#include <mlpack/methods/preprocess/image_converter_main.cpp>

#include "test_helper.hpp"
#include "../catch.hpp"


using namespace mlpack;

struct ImageConverterTestFixture
{
 public:
  ImageConverterTestFixture()
  {
    // Cache in the options for this program.
    IO::RestoreSettings(testName);
  }

  ~ImageConverterTestFixture()
  {
    // Clear the settings.
    remove("test_image777.png");
    remove("test_image999.png");
    bindings::tests::CleanMemory();
    IO::ClearSettings();
  }
};

TEST_CASE_METHOD(ImageConverterTestFixture, "LoadImageTest",
                 "ImageConverterMainTest")
{
  SetInputParam<vector<string>>("input", {"test_image.png", "test_image.png"});

  mlpackMain();
  arma::mat output = IO::GetParam<arma::mat>("output");
  // width * height * channels.
  REQUIRE(output.n_rows == 50 * 50 * 3);
  REQUIRE(output.n_cols == 2);
}

TEST_CASE_METHOD(ImageConverterTestFixture, "SaveImageTest",
                 "ImageConverterMainTest")
{
  arma::mat testimage = arma::conv_to<arma::mat>::from(
      arma::randi<arma::Mat<unsigned char>>((5 * 5 * 3), 2));
  SetInputParam<vector<string>>("input", {"test_image777.png",
      "test_image999.png"});
  SetInputParam("height", 5);
  SetInputParam("width", 5);
  SetInputParam("channels", 3);
  SetInputParam("save", true);
  SetInputParam("dataset", testimage);
  mlpackMain();

  IO::ClearSettings();
  IO::RestoreSettings(testName);

  SetInputParam<vector<string>>("input", {"test_image777.png",
    "test_image999.png"});
  SetInputParam("height", 5);
  SetInputParam("width", 5);
  SetInputParam("channels", 3);

  mlpackMain();
<<<<<<< HEAD
  arma::mat output = CLI::GetParam<arma::mat>("output");
  REQUIRE(output.n_rows == 5 * 5 * 3);
  REQUIRE(output.n_cols == 2);
=======
  arma::mat output = IO::GetParam<arma::mat>("output");
  BOOST_REQUIRE_EQUAL(output.n_rows, 5 * 5 * 3);
  BOOST_REQUIRE_EQUAL(output.n_cols, 2);
>>>>>>> 8e906556
  for (size_t i = 0; i < output.n_elem; ++i)
    REQUIRE(testimage[i] == Approx(output[i]).epsilon(1e-5 / 100));
}

/**
 * Check whether binding throws error if height, width or channel are not
 * specified.
 */
TEST_CASE_METHOD(ImageConverterTestFixture, "IncompleteTest",
                 "ImageConverterMainTest")
{
  arma::mat testimage = arma::conv_to<arma::mat>::from(
      arma::randi<arma::Mat<unsigned char>>((5 * 5 * 3), 2));
  SetInputParam<vector<string>>("input", {"test_image777.png",
      "test_image999.png"});
  SetInputParam("save", true);
  SetInputParam("height", 50);
  SetInputParam("width", 50);
  SetInputParam("dataset", testimage);

  Log::Fatal.ignoreInput = true;
  REQUIRE_THROWS_AS(mlpackMain(), std::runtime_error);
  Log::Fatal.ignoreInput = false;
}

/**
 * Check for invalid height values.
 */
TEST_CASE_METHOD(ImageConverterTestFixture, "InvalidInputTest",
                 "ImageConverterMainTest")
{
  arma::mat testimage = arma::conv_to<arma::mat>::from(
      arma::randi<arma::Mat<unsigned char>>((5 * 5 * 3), 2));
  SetInputParam<vector<string>>("input", {"test_image777.png",
      "test_image999.png"});
  SetInputParam("save", true);
  SetInputParam("dataset", testimage);

  SetInputParam("height", -50);
  SetInputParam("width", 50);
  SetInputParam("channels", 3);

  Log::Fatal.ignoreInput = true;
  REQUIRE_THROWS_AS(mlpackMain(), std::runtime_error);
  Log::Fatal.ignoreInput = false;
}

/**
 * Check for invalid width values.
 */
TEST_CASE_METHOD(ImageConverterTestFixture, "InvalidWidthTest",
                 "ImageConverterMainTest")
{
  arma::mat testimage = arma::conv_to<arma::mat>::from(
      arma::randi<arma::Mat<unsigned char>>((5 * 5 * 3), 2));
  SetInputParam<vector<string>>("input", {"test_image777.png",
      "test_image999.png"});
  SetInputParam("save", true);
  SetInputParam("dataset", testimage);
  SetInputParam("height", 50);
  SetInputParam("width", -50);
  SetInputParam("channels", 3);

  Log::Fatal.ignoreInput = true;
  REQUIRE_THROWS_AS(mlpackMain(), std::runtime_error);
  Log::Fatal.ignoreInput = false;
}

/**
 * Check for invalid channel values.
 */
TEST_CASE_METHOD(ImageConverterTestFixture, "InvalidChannelTest",
                 "ImageConverterMainTest")
{
  arma::mat testimage = arma::conv_to<arma::mat>::from(
      arma::randi<arma::Mat<unsigned char>>((5 * 5 * 3), 2));
  SetInputParam<vector<string>>("input", {"test_image777.png",
      "test_image999.png"});
  SetInputParam("save", true);
  SetInputParam("dataset", testimage);
  SetInputParam("height", 50);
  SetInputParam("width", 50);
  SetInputParam("channels", -1);

  Log::Fatal.ignoreInput = true;
  REQUIRE_THROWS_AS(mlpackMain(), std::runtime_error);
  Log::Fatal.ignoreInput = false;
}

/**
 * Check for invalid input values.
 */
TEST_CASE_METHOD(ImageConverterTestFixture, "EmptyInputTest",
                 "ImageConverterMainTest")
{
  SetInputParam<vector<string>>("input", {});
  SetInputParam("height", 50);
  SetInputParam("width", 50);
  SetInputParam("channels", 50);

  Log::Fatal.ignoreInput = true;
  REQUIRE_THROWS_AS(mlpackMain(), std::runtime_error);
  Log::Fatal.ignoreInput = false;
}<|MERGE_RESOLUTION|>--- conflicted
+++ resolved
@@ -78,15 +78,9 @@
   SetInputParam("channels", 3);
 
   mlpackMain();
-<<<<<<< HEAD
-  arma::mat output = CLI::GetParam<arma::mat>("output");
+  arma::mat output = IO::GetParam<arma::mat>("output");
   REQUIRE(output.n_rows == 5 * 5 * 3);
   REQUIRE(output.n_cols == 2);
-=======
-  arma::mat output = IO::GetParam<arma::mat>("output");
-  BOOST_REQUIRE_EQUAL(output.n_rows, 5 * 5 * 3);
-  BOOST_REQUIRE_EQUAL(output.n_cols, 2);
->>>>>>> 8e906556
   for (size_t i = 0; i < output.n_elem; ++i)
     REQUIRE(testimage[i] == Approx(output[i]).epsilon(1e-5 / 100));
 }
