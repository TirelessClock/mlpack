--- conflicted
+++ resolved
@@ -146,21 +146,15 @@
 add_executable(mlpack_catch_test
   activation_functions_test.cpp
   adaboost_test.cpp
-<<<<<<< HEAD
+  akfn_test.cpp
+  aknn_test.cpp
   binarize_test.cpp
   convolutional_network_test.cpp
   convolution_test.cpp
   image_load_test.cpp
   imputation_test.cpp
-=======
-  akfn_test.cpp
-  aknn_test.cpp
-  convolutional_network_test.cpp
-  convolution_test.cpp
-  image_load_test.cpp
   kfn_test.cpp
   knn_test.cpp
->>>>>>> 60c928b0
   linear_regression_test.cpp
   load_save_test.cpp
   main.cpp
