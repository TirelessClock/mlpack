--- conflicted
+++ resolved
@@ -157,11 +157,8 @@
 
 add_executable(mlpack_catch_test
   activation_functions_test.cpp
-<<<<<<< HEAD
+  adaboost_test.cpp
   binarize_test.cpp
-=======
-  adaboost_test.cpp
->>>>>>> 21206e79
   image_load_test.cpp
   imputation_test.cpp
   linear_regression_test.cpp
