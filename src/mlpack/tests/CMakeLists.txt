# mlpack test executable.
add_executable(mlpack_test
  # activation_functions_test.cpp
  # adaboost_test.cpp
  # akfn_test.cpp
  # aknn_test.cpp
  # ann_dist_test.cpp
  # ann_layer_test.cpp
  # ann_regularizer_test.cpp
  # ann_test_tools.hpp
  # ann_visitor_test.cpp
  # arma_extend_test.cpp
  # armadillo_svd_test.cpp
  # async_learning_test.cpp
  # augmented_rnns_tasks_test.cpp
  # bias_svd_test.cpp
  # binarize_test.cpp
  # block_krylov_svd_test.cpp
  # callback_test.cpp
  # cf_test.cpp
  # cli_binding_test.cpp
  # cli_test.cpp
  # convolution_test.cpp
  # convolutional_network_test.cpp
  # cosine_tree_test.cpp
  # cv_test.cpp
  # dbscan_test.cpp
  # dcgan_test.cpp
  # decision_stump_test.cpp
  # decision_tree_test.cpp
  # det_test.cpp
  # distribution_test.cpp
  # drusilla_select_test.cpp
  # emst_test.cpp
  # fastmks_test.cpp
  # facilities_test.cpp
  # feedforward_network_test.cpp
  # gan_test.cpp
  # gmm_test.cpp
  # hmm_test.cpp
  # hoeffding_tree_test.cpp
  # hpt_test.cpp
  # hyperplane_test.cpp
  # image_load_test.cpp
  # imputation_test.cpp
  # init_rules_test.cpp
  # kde_test.cpp
  # kernel_pca_test.cpp
  # kernel_test.cpp
  # kernel_traits_test.cpp
  # kfn_test.cpp
  # kmeans_test.cpp
  # knn_test.cpp
  # krann_search_test.cpp
  # ksinit_test.cpp
  # lars_test.cpp
  # layer_names_test.cpp
  # lin_alg_test.cpp
  # linear_regression_test.cpp
  # linear_svm_test.cpp
  # lmnn_test.cpp
  # load_save_test.cpp
  # local_coordinate_coding_test.cpp
  # log_test.cpp
  # logistic_regression_test.cpp
  # loss_functions_test.cpp
  # lsh_test.cpp
  # math_test.cpp
  # matrix_completion_test.cpp
  # maximal_inputs_test.cpp
  # mean_shift_test.cpp
  # metric_test.cpp
  mlpack_test.cpp
<<<<<<< HEAD
  # mock_categorical_data.hpp
  # nbc_test.cpp
  # nca_test.cpp
  # nmf_test.cpp
  # nystroem_method_test.cpp
  # octree_test.cpp
  # pca_test.cpp
  # perceptron_test.cpp
  # prefixedoutstream_test.cpp
  # python_binding_test.cpp
  # q_learning_test.cpp
  # qdafn_test.cpp
  # quic_svd_test.cpp
  # radical_test.cpp
  # random_forest_test.cpp
  # random_test.cpp
  # randomized_svd_test.cpp
  # range_search_test.cpp
  # rbm_network_test.cpp
  # rectangle_tree_test.cpp
  # recurrent_network_test.cpp
  # regularized_svd_test.cpp
  # reward_clipping_test.cpp
  # rl_components_test.cpp
  # scaling_test.cpp
   serialization.cpp
   serialization.hpp
   serialization_test.cpp
  # sfinae_test.cpp
  # softmax_regression_test.cpp
  # sort_policy_test.cpp
  # sparse_autoencoder_test.cpp
  # sparse_coding_test.cpp
  # spill_tree_test.cpp
  # split_data_test.cpp
  # string_encoding_test.cpp
  # sumtree_test.cpp
  # svd_batch_test.cpp
  # svd_incremental_test.cpp
  # svdplusplus_test.cpp
  # termination_policy_test.cpp
  # test_function_tools.hpp
  # test_tools.hpp
  # timer_test.cpp
  # tree_test.cpp
  # tree_traits_test.cpp
  # ub_tree_test.cpp
  # union_find_test.cpp
  # vantage_point_tree_test.cpp
  # wgan_test.cpp
  # main_tests/test_helper.hpp
  # main_tests/emst_test.cpp
  # main_tests/adaboost_test.cpp
  # main_tests/approx_kfn_test.cpp
  # main_tests/cf_test.cpp
  # main_tests/dbscan_test.cpp
  # main_tests/det_test.cpp
  # main_tests/decision_tree_test.cpp
  # main_tests/decision_stump_test.cpp
  # main_tests/gmm_generate_test.cpp
  # main_tests/gmm_probability_test.cpp
  # main_tests/gmm_train_test.cpp
  # main_tests/fastmks_test.cpp
  # main_tests/kde_test.cpp
  # main_tests/kfn_test.cpp
  # main_tests/knn_test.cpp
  # main_tests/linear_regression_test.cpp
  # main_tests/image_converter_test.cpp
  # main_tests/linear_svm_test.cpp
  # main_tests/logistic_regression_test.cpp
  # main_tests/local_coordinate_coding_test.cpp
  # main_tests/lmnn_test.cpp
  # main_tests/lsh_test.cpp
  # main_tests/mean_shift_test.cpp
  # main_tests/nbc_test.cpp
  # main_tests/nca_test.cpp
  # main_tests/nmf_test.cpp
  # main_tests/pca_test.cpp
  # main_tests/perceptron_test.cpp
  # main_tests/preprocess_binarize_test.cpp
  # main_tests/preprocess_scale_test.cpp
  # main_tests/preprocess_imputer_test.cpp
  # main_tests/preprocess_split_test.cpp
  # main_tests/random_forest_test.cpp
  # main_tests/softmax_regression_test.cpp
  # main_tests/sparse_coding_test.cpp
  # main_tests/kmeans_test.cpp
  # main_tests/hoeffding_tree_test.cpp
  # main_tests/hmm_viterbi_test.cpp
  # main_tests/hmm_train_test.cpp
  # main_tests/hmm_loglik_test.cpp
  # main_tests/hmm_generate_test.cpp
  # main_tests/radical_test.cpp
  # main_tests/hmm_test_utils.hpp
  # main_tests/kernel_pca_test.cpp
  # main_tests/range_search_test.cpp
=======
  mock_categorical_data.hpp
  nbc_test.cpp
  nca_test.cpp
  nmf_test.cpp
  nystroem_method_test.cpp
  octree_test.cpp
  pca_test.cpp
  perceptron_test.cpp
  prefixedoutstream_test.cpp
  python_binding_test.cpp
  q_learning_test.cpp
  qdafn_test.cpp
  quic_svd_test.cpp
  radical_test.cpp
  random_forest_test.cpp
  random_test.cpp
  randomized_svd_test.cpp
  range_search_test.cpp
  rbm_network_test.cpp
  rectangle_tree_test.cpp
  recurrent_network_test.cpp
  regularized_svd_test.cpp
  reward_clipping_test.cpp
  rl_components_test.cpp
  scaling_test.cpp
  serialization.cpp
  serialization.hpp
  serialization_test.cpp
  sfinae_test.cpp
  softmax_regression_test.cpp
  sort_policy_test.cpp
  sparse_autoencoder_test.cpp
  sparse_coding_test.cpp
  spill_tree_test.cpp
  split_data_test.cpp
  string_encoding_test.cpp
  sumtree_test.cpp
  svd_batch_test.cpp
  svd_incremental_test.cpp
  svdplusplus_test.cpp
  termination_policy_test.cpp
  test_function_tools.hpp
  test_tools.hpp
  timer_test.cpp
  tree_test.cpp
  tree_traits_test.cpp
  ub_tree_test.cpp
  union_find_test.cpp
  vantage_point_tree_test.cpp
  wgan_test.cpp
  main_tests/adaboost_test.cpp
  main_tests/approx_kfn_test.cpp
  main_tests/cf_test.cpp
  main_tests/dbscan_test.cpp
  main_tests/decision_stump_test.cpp
  main_tests/decision_tree_test.cpp
  main_tests/det_test.cpp
  main_tests/emst_test.cpp
  main_tests/fastmks_test.cpp
  main_tests/gmm_generate_test.cpp
  main_tests/gmm_probability_test.cpp
  main_tests/gmm_train_test.cpp
  main_tests/hmm_generate_test.cpp
  main_tests/hmm_loglik_test.cpp
  main_tests/hmm_test_utils.hpp
  main_tests/hmm_train_test.cpp
  main_tests/hmm_viterbi_test.cpp
  main_tests/hoeffding_tree_test.cpp
  main_tests/image_converter_test.cpp
  main_tests/kde_test.cpp
  main_tests/kernel_pca_test.cpp
  main_tests/kfn_test.cpp
  main_tests/kmeans_test.cpp
  main_tests/knn_test.cpp
  main_tests/krann_test.cpp
  main_tests/linear_regression_test.cpp
  main_tests/linear_svm_test.cpp
  main_tests/lmnn_test.cpp
  main_tests/local_coordinate_coding_test.cpp
  main_tests/logistic_regression_test.cpp
  main_tests/lsh_test.cpp
  main_tests/mean_shift_test.cpp
  main_tests/nbc_test.cpp
  main_tests/nca_test.cpp
  main_tests/nmf_test.cpp
  main_tests/pca_test.cpp
  main_tests/perceptron_test.cpp
  main_tests/preprocess_binarize_test.cpp
  main_tests/preprocess_imputer_test.cpp
  main_tests/preprocess_scale_test.cpp
  main_tests/preprocess_split_test.cpp
  main_tests/radical_test.cpp
  main_tests/random_forest_test.cpp
  main_tests/range_search_test.cpp
  main_tests/softmax_regression_test.cpp
  main_tests/sparse_coding_test.cpp
  main_tests/test_helper.hpp
>>>>>>> 17d67982
)

# Link dependencies of test executable.
target_link_libraries(mlpack_test
  mlpack
  ${ARMADILLO_LIBRARIES}
  ${BOOST_LIBRARIES}
  ${COMPILER_SUPPORT_LIBRARIES}
)

set_target_properties(mlpack_test PROPERTIES COTIRE_CXX_PREFIX_HEADER_INIT "../core.hpp")
cotire(mlpack_test)

# Copy test data into right place.
add_custom_command(TARGET mlpack_test
  POST_BUILD
  COMMAND ${CMAKE_COMMAND} -E copy_directory ${CMAKE_CURRENT_SOURCE_DIR}/data/
      ${PROJECT_BINARY_DIR}
)
add_custom_command(TARGET mlpack_test
  POST_BUILD
  COMMAND ${CMAKE_COMMAND} -E tar xjf mnist_first250_training_4s_and_9s.tar.bz2
  COMMAND ${CMAKE_COMMAND} -E tar xjf digits_train.tar.bz2
  COMMAND ${CMAKE_COMMAND} -E tar xjf digits_test.tar.bz2
  COMMAND ${CMAKE_COMMAND} -E tar xjf digits_train_label.tar.bz2
  COMMAND ${CMAKE_COMMAND} -E tar xjf digits_test_label.tar.bz2
  WORKING_DIRECTORY ${PROJECT_BINARY_DIR}
)

# The list of long running parallel tests
set(parallel_tests
  # "ANNLayerTest;"
  # "AsyncLearningTest;"
  # "SVDIncrementalTest;"
  # "SVDBatchTest;"
  # "LocalCoordinateCodingTest;"
  # "FeedForwardNetworkTest;"
  # "RecurrentNetworkTest;"
  # "SparseAutoencoderTest;"
  # "GMMTest;"
  # "CFTest;"
  # "ConvolutionalNetworkTest;"
  # "HMMTest;"
  # "LARSTest;"
  # "LogisticRegressionTest;"
  # "GmmTrainMainTest;"
  # "LinearSVMTest"
)

# Add tests to the testing framework
# Get the list of sources from the test target
get_target_property(test_sources mlpack_test SOURCES)

# Go through the list of test sources and parse the test suite name
foreach(test_file ${test_sources})
  # Regex for parsing files with AUTO_TEST_SUITE
  file(STRINGS ${test_file} test_suite REGEX "BOOST_AUTO_TEST_SUITE\\(.*")
  if(NOT "${test_suite}" STREQUAL "")
    # Get the substring of test_suite within brackets in test_name
    string(REGEX MATCH "\\(.*\\)" test_name ${test_suite})
    # Get the substring excluding the brackets, by calculating the indices
    string(LENGTH ${test_name} end_idx)
    math(EXPR end_idx "${end_idx} - 2")
    string(SUBSTRING ${test_name} "1" ${end_idx} test)
    # Add the test to the testing tool, test is the name of the test suite
    add_test(NAME ${test} COMMAND mlpack_test -t ${test} WORKING_DIRECTORY
      ${CMAKE_BINARY_DIR})
  endif()
  # Regex for parsing files with FIXTURE_TEST_SUITE similarly
  file(STRINGS ${test_file} test_suite REGEX "BOOST_FIXTURE_TEST_SUITE\\(.*,")
  if(NOT "${test_suite}" STREQUAL "")
    # Get the substring of test_suite within brackets and comma in test_name
    string(REGEX MATCH "\\(.*," test_name ${test_suite})
    string(LENGTH ${test_name} end_idx)
    math(EXPR end_idx "${end_idx} - 2")
    string(SUBSTRING ${test_name} "1" ${end_idx} test)
    add_test(NAME ${test} COMMAND mlpack_test -t ${test} WORKING_DIRECTORY
      ${CMAKE_BINARY_DIR})
  endif()
endforeach()

# Use RUN_SERIAL for long running parallel tests
set_tests_properties(${parallel_tests} PROPERTIES RUN_SERIAL TRUE)<|MERGE_RESOLUTION|>--- conflicted
+++ resolved
@@ -70,8 +70,7 @@
   # maximal_inputs_test.cpp
   # mean_shift_test.cpp
   # metric_test.cpp
-  mlpack_test.cpp
-<<<<<<< HEAD
+  # mlpack_test.cpp
   # mock_categorical_data.hpp
   # nbc_test.cpp
   # nca_test.cpp
@@ -168,105 +167,6 @@
   # main_tests/hmm_test_utils.hpp
   # main_tests/kernel_pca_test.cpp
   # main_tests/range_search_test.cpp
-=======
-  mock_categorical_data.hpp
-  nbc_test.cpp
-  nca_test.cpp
-  nmf_test.cpp
-  nystroem_method_test.cpp
-  octree_test.cpp
-  pca_test.cpp
-  perceptron_test.cpp
-  prefixedoutstream_test.cpp
-  python_binding_test.cpp
-  q_learning_test.cpp
-  qdafn_test.cpp
-  quic_svd_test.cpp
-  radical_test.cpp
-  random_forest_test.cpp
-  random_test.cpp
-  randomized_svd_test.cpp
-  range_search_test.cpp
-  rbm_network_test.cpp
-  rectangle_tree_test.cpp
-  recurrent_network_test.cpp
-  regularized_svd_test.cpp
-  reward_clipping_test.cpp
-  rl_components_test.cpp
-  scaling_test.cpp
-  serialization.cpp
-  serialization.hpp
-  serialization_test.cpp
-  sfinae_test.cpp
-  softmax_regression_test.cpp
-  sort_policy_test.cpp
-  sparse_autoencoder_test.cpp
-  sparse_coding_test.cpp
-  spill_tree_test.cpp
-  split_data_test.cpp
-  string_encoding_test.cpp
-  sumtree_test.cpp
-  svd_batch_test.cpp
-  svd_incremental_test.cpp
-  svdplusplus_test.cpp
-  termination_policy_test.cpp
-  test_function_tools.hpp
-  test_tools.hpp
-  timer_test.cpp
-  tree_test.cpp
-  tree_traits_test.cpp
-  ub_tree_test.cpp
-  union_find_test.cpp
-  vantage_point_tree_test.cpp
-  wgan_test.cpp
-  main_tests/adaboost_test.cpp
-  main_tests/approx_kfn_test.cpp
-  main_tests/cf_test.cpp
-  main_tests/dbscan_test.cpp
-  main_tests/decision_stump_test.cpp
-  main_tests/decision_tree_test.cpp
-  main_tests/det_test.cpp
-  main_tests/emst_test.cpp
-  main_tests/fastmks_test.cpp
-  main_tests/gmm_generate_test.cpp
-  main_tests/gmm_probability_test.cpp
-  main_tests/gmm_train_test.cpp
-  main_tests/hmm_generate_test.cpp
-  main_tests/hmm_loglik_test.cpp
-  main_tests/hmm_test_utils.hpp
-  main_tests/hmm_train_test.cpp
-  main_tests/hmm_viterbi_test.cpp
-  main_tests/hoeffding_tree_test.cpp
-  main_tests/image_converter_test.cpp
-  main_tests/kde_test.cpp
-  main_tests/kernel_pca_test.cpp
-  main_tests/kfn_test.cpp
-  main_tests/kmeans_test.cpp
-  main_tests/knn_test.cpp
-  main_tests/krann_test.cpp
-  main_tests/linear_regression_test.cpp
-  main_tests/linear_svm_test.cpp
-  main_tests/lmnn_test.cpp
-  main_tests/local_coordinate_coding_test.cpp
-  main_tests/logistic_regression_test.cpp
-  main_tests/lsh_test.cpp
-  main_tests/mean_shift_test.cpp
-  main_tests/nbc_test.cpp
-  main_tests/nca_test.cpp
-  main_tests/nmf_test.cpp
-  main_tests/pca_test.cpp
-  main_tests/perceptron_test.cpp
-  main_tests/preprocess_binarize_test.cpp
-  main_tests/preprocess_imputer_test.cpp
-  main_tests/preprocess_scale_test.cpp
-  main_tests/preprocess_split_test.cpp
-  main_tests/radical_test.cpp
-  main_tests/random_forest_test.cpp
-  main_tests/range_search_test.cpp
-  main_tests/softmax_regression_test.cpp
-  main_tests/sparse_coding_test.cpp
-  main_tests/test_helper.hpp
->>>>>>> 17d67982
 )
 
 # Link dependencies of test executable.
