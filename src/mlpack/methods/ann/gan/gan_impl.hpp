/**
 * @file gan_impl.hpp
 * @author Kris Singh
 * @author Shikhar Jaiswal
 *
 * mlpack is free software; you may redistribute it and/or modify it under the
 * terms of the 3-clause BSD license. You should have received a copy of the
 * 3-clause BSD license along with mlpack. If not, see
 * http://www.opensource.org/licenses/BSD-3-Clause for more information.
 */
#ifndef MLPACK_METHODS_ANN_GAN_GAN_IMPL_HPP
#define MLPACK_METHODS_ANN_GAN_GAN_IMPL_HPP

#include "gan.hpp"

#include <mlpack/core.hpp>

#include <mlpack/methods/ann/ffn.hpp>
#include <mlpack/methods/ann/init_rules/network_init.hpp>
#include <mlpack/methods/ann/visitor/output_parameter_visitor.hpp>
#include <mlpack/methods/ann/activation_functions/softplus_function.hpp>
#include <boost/serialization/variant.hpp>

namespace mlpack {
namespace ann /** Artifical Neural Network.  */ {
template<
  typename Model,
  typename InitializationRuleType,
  typename Noise,
  typename PolicyType
>
GAN<Model, InitializationRuleType, Noise, PolicyType>::GAN(
    Model generator,
    Model discriminator,
    InitializationRuleType& initializeRule,
    Noise& noiseFunction,
    const size_t noiseDim,
    const size_t batchSize,
    const size_t generatorUpdateStep,
    const size_t preTrainSize,
    const double multiplier,
    const double clippingParameter,
    const double lambda):
    generator(std::move(generator)),
    discriminator(std::move(discriminator)),
    initializeRule(initializeRule),
    noiseFunction(noiseFunction),
    noiseDim(noiseDim),
    numFunctions(0),
    batchSize(batchSize),
    currentBatch(0),
    generatorUpdateStep(generatorUpdateStep),
    preTrainSize(preTrainSize),
    multiplier(multiplier),
    clippingParameter(clippingParameter),
    lambda(lambda),
    reset(false),
    deterministic(false),
    genWeights(0),
    discWeights(0)
{
  // Insert IdentityLayer for joining the Generator and Discriminator.
  this->discriminator.network.insert(
      this->discriminator.network.begin(),
      new IdentityLayer<>());
}

template<
  typename Model,
  typename InitializationRuleType,
  typename Noise,
  typename PolicyType
>
GAN<Model, InitializationRuleType, Noise, PolicyType>::GAN(
    const GAN& network):
    predictors(network.predictors),
    responses(network.responses),
    generator(network.generator),
    discriminator(network.discriminator),
    initializeRule(network.initializeRule),
    noiseFunction(network.noiseFunction),
    noiseDim(network.noiseDim),
    batchSize(network.batchSize),
    generatorUpdateStep(network.generatorUpdateStep),
    preTrainSize(network.preTrainSize),
    multiplier(network.multiplier),
    clippingParameter(network.clippingParameter),
    lambda(network.lambda),
    reset(network.reset),
    currentBatch(network.currentBatch),
    parameter(network.parameter),
    numFunctions(network.numFunctions),
    noise(network.noise),
    deterministic(network.deterministic),
    genWeights(network.genWeights),
    discWeights(network.discWeights)
{
  /* Nothing to do here */
}

template<
  typename Model,
  typename InitializationRuleType,
  typename Noise,
  typename PolicyType
>
GAN<Model, InitializationRuleType, Noise, PolicyType>::GAN(
    GAN&& network):
    predictors(std::move(network.predictors)),
    responses(std::move(network.responses)),
    generator(std::move(network.generator)),
    discriminator(std::move(network.discriminator)),
    initializeRule(std::move(network.initializeRule)),
    noiseFunction(std::move(network.noiseFunction)),
    noiseDim(network.noiseDim),
    batchSize(network.batchSize),
    generatorUpdateStep(network.generatorUpdateStep),
    preTrainSize(network.preTrainSize),
    multiplier(network.multiplier),
    clippingParameter(network.clippingParameter),
    lambda(network.lambda),
    reset(network.reset),
    currentBatch(network.currentBatch),
    parameter(std::move(network.parameter)),
    numFunctions(network.numFunctions),
    noise(std::move(network.noise)),
    deterministic(network.deterministic),
    genWeights(network.genWeights),
    discWeights(network.discWeights)
{
  /* Nothing to do here */
}

template<
  typename Model,
  typename InitializationRuleType,
  typename Noise,
  typename PolicyType
>
void GAN<Model, InitializationRuleType, Noise, PolicyType>::ResetData(
    arma::mat trainData)
{
  currentBatch = 0;

  numFunctions = trainData.n_cols;
  noise.set_size(noiseDim, batchSize);

  deterministic = true;
  ResetDeterministic();

  /**
   * These predictors are shared by the discriminator network. The additional
   * batch size predictors are taken from the generator network while training.
   * For more details please look in EvaluateWithGradient() function.
   */
  this->predictors.set_size(trainData.n_rows, numFunctions + batchSize);
  this->predictors.cols(0, numFunctions - 1) = std::move(trainData);
  this->discriminator.predictors = arma::mat(this->predictors.memptr(),
      this->predictors.n_rows, this->predictors.n_cols, false, false);

  responses.ones(1, numFunctions + batchSize);
  responses.cols(numFunctions, numFunctions + batchSize - 1) =
      arma::zeros(1, batchSize);
  this->discriminator.responses = arma::mat(this->responses.memptr(),
      this->responses.n_rows, this->responses.n_cols, false, false);

  this->generator.predictors.set_size(noiseDim, batchSize);
  this->generator.responses.set_size(predictors.n_rows, batchSize);

  if (!reset)
  {
    Reset();
  }
}

template<
  typename Model,
  typename InitializationRuleType,
  typename Noise,
  typename PolicyType
>
void GAN<Model, InitializationRuleType, Noise, PolicyType>::Reset()
{
  genWeights = 0;
  discWeights = 0;

  NetworkInitialization<InitializationRuleType> networkInit(initializeRule);

  for (size_t i = 0; i < generator.network.size(); ++i)
  {
    genWeights += boost::apply_visitor(weightSizeVisitor, generator.network[i]);
  }

  for (size_t i = 0; i < discriminator.network.size(); ++i)
  {
    discWeights += boost::apply_visitor(weightSizeVisitor,
        discriminator.network[i]);
  }

  parameter.set_size(genWeights + discWeights, 1);
  generator.Parameters() = arma::mat(parameter.memptr(), genWeights, 1, false,
      false);
  discriminator.Parameters() = arma::mat(parameter.memptr() + genWeights,
      discWeights, 1, false, false);

  // Initialize the parameters generator
  networkInit.Initialize(generator.network, parameter);
  // Initialize the parameters discriminator
  networkInit.Initialize(discriminator.network, parameter, genWeights);

  reset = true;
}

template<
  typename Model,
  typename InitializationRuleType,
  typename Noise,
  typename PolicyType
>
<<<<<<< HEAD
template<typename OptimizerType, typename... CallbackTypes>
double GAN<Model, InitializationRuleType, Noise,
           PolicyType>::Train(OptimizerType& Optimizer,
           CallbackTypes&&... callbacks)
{
  if (!reset)
    Reset();
  return Optimizer.Optimize(*this, parameter, callbacks...);
=======
template<typename OptimizerType>
double GAN<Model, InitializationRuleType, Noise, PolicyType>::Train(
    arma::mat trainData,
    OptimizerType& Optimizer)
{
  ResetData(std::move(trainData));

  return Optimizer.Optimize(*this, parameter);
>>>>>>> 23ca4540
}

template<
  typename Model,
  typename InitializationRuleType,
  typename Noise,
  typename PolicyType
>
template<typename Policy>
typename std::enable_if<std::is_same<Policy, StandardGAN>::value ||
                        std::is_same<Policy, DCGAN>::value, double>::type
GAN<Model, InitializationRuleType, Noise, PolicyType>::Evaluate(
    const arma::mat& /* parameters */,
    const size_t i,
    const size_t /* batchSize */)
{
  if (parameter.is_empty())
  {
    Reset();
  }

  if (!deterministic)
  {
    deterministic = true;
    ResetDeterministic();
  }

  currentInput = arma::mat(predictors.memptr() + (i * predictors.n_rows),
      predictors.n_rows, batchSize, false, false);
  currentTarget = arma::mat(responses.memptr() + i, 1, batchSize, false,
      false);

  discriminator.Forward(std::move(currentInput));
  double res = discriminator.outputLayer.Forward(
      std::move(boost::apply_visitor(
      outputParameterVisitor,
      discriminator.network.back())), std::move(currentTarget));

  noise.imbue( [&]() { return noiseFunction();} );
  generator.Forward(std::move(noise));

  predictors.cols(numFunctions, numFunctions + batchSize - 1) =
      boost::apply_visitor(outputParameterVisitor, generator.network.back());
  discriminator.Forward(std::move(predictors.cols(numFunctions,
      numFunctions + batchSize - 1)));
  responses.cols(numFunctions, numFunctions + batchSize - 1) =
      arma::zeros(1, batchSize);

  currentTarget = arma::mat(responses.memptr() + numFunctions,
      1, batchSize, false, false);
  res += discriminator.outputLayer.Forward(
      std::move(boost::apply_visitor(
      outputParameterVisitor,
      discriminator.network.back())), std::move(currentTarget));

  return res;
}

template<
  typename Model,
  typename InitializationRuleType,
  typename Noise,
  typename PolicyType
>
template<typename GradType, typename Policy>
typename std::enable_if<std::is_same<Policy, StandardGAN>::value ||
                        std::is_same<Policy, DCGAN>::value, double>::type
GAN<Model, InitializationRuleType, Noise, PolicyType>::
EvaluateWithGradient(const arma::mat& /* parameters */,
                     const size_t i,
                     GradType& gradient,
                     const size_t /* batchSize */)
{
  if (parameter.is_empty())
  {
    Reset();
  }

  if (gradient.is_empty())
  {
    if (parameter.is_empty())
      Reset();
    gradient = arma::zeros<arma::mat>(parameter.n_elem, 1);
  }
  else
    gradient.zeros();

  if (this->deterministic)
  {
    this->deterministic = false;
    ResetDeterministic();
  }

  if (noiseGradientDiscriminator.is_empty())
  {
    noiseGradientDiscriminator = arma::zeros<arma::mat>(
        gradientDiscriminator.n_elem, 1);
  }
  else
  {
    noiseGradientDiscriminator.zeros();
  }

  gradientGenerator = arma::mat(gradient.memptr(),
      generator.Parameters().n_elem, 1, false, false);

  gradientDiscriminator = arma::mat(gradient.memptr() +
      gradientGenerator.n_elem,
      discriminator.Parameters().n_elem, 1, false, false);

  // Get the gradients of the Discriminator.
  double res = discriminator.EvaluateWithGradient(discriminator.parameter,
      i, gradientDiscriminator, batchSize);

  noise.imbue( [&]() { return noiseFunction();} );
  generator.Forward(std::move(noise));
  predictors.cols(numFunctions, numFunctions + batchSize - 1) =
      boost::apply_visitor(outputParameterVisitor, generator.network.back());
  responses.cols(numFunctions, numFunctions + batchSize - 1) =
      arma::zeros(1, batchSize);

  // Get the gradients of the Generator.
  res += discriminator.EvaluateWithGradient(discriminator.parameter,
      numFunctions, noiseGradientDiscriminator, batchSize);
  gradientDiscriminator += noiseGradientDiscriminator;

  if (currentBatch % generatorUpdateStep == 0 && preTrainSize == 0)
  {
    // Minimize -log(D(G(noise))).
    // Pass the error from Discriminator to Generator.
    responses.cols(numFunctions, numFunctions + batchSize - 1) =
        arma::ones(1, batchSize);
    discriminator.Gradient(discriminator.parameter, numFunctions,
        noiseGradientDiscriminator, batchSize);
    generator.error = boost::apply_visitor(deltaVisitor,
        discriminator.network[1]);

    generator.Predictors() = noise;
    generator.ResetGradients(gradientGenerator);
    generator.Gradient(generator.parameter, 0, gradientGenerator, batchSize);

    gradientGenerator *= multiplier;
  }

  currentBatch++;


  if (preTrainSize > 0)
  {
    preTrainSize--;
  }

  return res;
}

template<
  typename Model,
  typename InitializationRuleType,
  typename Noise,
  typename PolicyType
>
template<typename Policy>
typename std::enable_if<std::is_same<Policy, StandardGAN>::value ||
                        std::is_same<Policy, DCGAN>::value, void>::type
GAN<Model, InitializationRuleType, Noise, PolicyType>::
Gradient(const arma::mat& parameters,
         const size_t i,
         arma::mat& gradient,
         const size_t batchSize)
{
  this->EvaluateWithGradient(parameters, i, gradient, batchSize);
}

template<
  typename Model,
  typename InitializationRuleType,
  typename Noise,
  typename PolicyType
>
void GAN<Model, InitializationRuleType, Noise, PolicyType>::Shuffle()
{
  const arma::uvec ordering = arma::shuffle(arma::linspace<arma::uvec>(0,
      numFunctions - 1, numFunctions));
  predictors.cols(0, numFunctions - 1) = predictors.cols(ordering);
}

template<
  typename Model,
  typename InitializationRuleType,
  typename Noise,
  typename PolicyType
>
void GAN<Model, InitializationRuleType, Noise, PolicyType>::Forward(
    arma::mat&& input)
{
  if (parameter.is_empty())
  {
    Reset();
  }

  generator.Forward(std::move(input));
  arma::mat ganOutput = boost::apply_visitor(outputParameterVisitor,
      generator.network.back());

  discriminator.Forward(std::move(ganOutput));
}

template<
  typename Model,
  typename InitializationRuleType,
  typename Noise,
  typename PolicyType
>
void GAN<Model, InitializationRuleType, Noise, PolicyType>::
Predict(arma::mat input, arma::mat& output)
{
  if (parameter.is_empty())
  {
    Reset();
  }

  if (!deterministic)
  {
    deterministic = true;
    ResetDeterministic();
  }

  Forward(std::move(input));

  output = boost::apply_visitor(outputParameterVisitor,
      discriminator.network.back());
}

template<
  typename Model,
  typename InitializationRuleType,
  typename Noise,
  typename PolicyType
>
void GAN<Model, InitializationRuleType, Noise, PolicyType>::
ResetDeterministic()
{
  this->discriminator.deterministic = deterministic;
  this->generator.deterministic = deterministic;
  this->discriminator.ResetDeterministic();
  this->generator.ResetDeterministic();
}

template<
  typename Model,
  typename InitializationRuleType,
  typename Noise,
  typename PolicyType
>
template<typename Archive>
void GAN<Model, InitializationRuleType, Noise, PolicyType>::
serialize(Archive& ar, const unsigned int /* version */)
{
  ar & BOOST_SERIALIZATION_NVP(parameter);
  ar & BOOST_SERIALIZATION_NVP(generator);
  ar & BOOST_SERIALIZATION_NVP(discriminator);
  ar & BOOST_SERIALIZATION_NVP(reset);
  ar & BOOST_SERIALIZATION_NVP(genWeights);
  ar & BOOST_SERIALIZATION_NVP(discWeights);

  if (Archive::is_loading::value)
  {
    // Share the parameters between the network.
    generator.Parameters() = arma::mat(parameter.memptr(), genWeights, 1, false,
        false);
    discriminator.Parameters() = arma::mat(parameter.memptr() + genWeights,
        discWeights, 1, false, false);

    size_t offset = 0;
    for (size_t i = 0; i < generator.network.size(); ++i)
    {
      offset += boost::apply_visitor(WeightSetVisitor(std::move(
          generator.parameter), offset), generator.network[i]);

      boost::apply_visitor(resetVisitor, generator.network[i]);
    }

    offset = 0;
    for (size_t i = 0; i < discriminator.network.size(); ++i)
    {
      offset += boost::apply_visitor(WeightSetVisitor(std::move(
          discriminator.parameter), offset), discriminator.network[i]);

      boost::apply_visitor(resetVisitor, discriminator.network[i]);
    }

    deterministic = true;
    ResetDeterministic();
  }
}

} // namespace ann
} // namespace mlpack
# endif<|MERGE_RESOLUTION|>--- conflicted
+++ resolved
@@ -217,7 +217,6 @@
   typename Noise,
   typename PolicyType
 >
-<<<<<<< HEAD
 template<typename OptimizerType, typename... CallbackTypes>
 double GAN<Model, InitializationRuleType, Noise,
            PolicyType>::Train(OptimizerType& Optimizer,
@@ -226,16 +225,6 @@
   if (!reset)
     Reset();
   return Optimizer.Optimize(*this, parameter, callbacks...);
-=======
-template<typename OptimizerType>
-double GAN<Model, InitializationRuleType, Noise, PolicyType>::Train(
-    arma::mat trainData,
-    OptimizerType& Optimizer)
-{
-  ResetData(std::move(trainData));
-
-  return Optimizer.Optimize(*this, parameter);
->>>>>>> 23ca4540
 }
 
 template<
