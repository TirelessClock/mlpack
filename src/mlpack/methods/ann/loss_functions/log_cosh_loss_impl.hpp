/**
 * @file methods/ann/loss_functions/log_cosh_loss_impl.hpp
 * @author Kartik Dutt
 *
 * Implementation of the Log-Hyperbolic-Cosine loss function.
 *
 * mlpack is free software; you may redistribute it and/or modify it under the
 * terms of the 3-clause BSD license.  You should have received a copy of the
 * 3-clause BSD license along with mlpack.  If not, see
 * http://www.opensource.org/licenses/BSD-3-Clause for more information.
 */

#ifndef MLPACK_METHODS_ANN_LOSS_FUNCTION_LOG_COSH_LOSS_IMPL_HPP
#define MLPACK_METHODS_ANN_LOSS_FUNCTION_LOG_COSH_LOSS_IMPL_HPP

// In case it hasn't yet been included.
#include "log_cosh_loss.hpp"

namespace mlpack {
namespace ann /** Artificial Neural Network. */ {

<<<<<<< HEAD
template<typename MatType>
LogCoshLossType<MatType>::LogCoshLossType(const double a) :
    a(a)
=======
template<typename InputDataType, typename OutputDataType>
LogCoshLoss<InputDataType, OutputDataType>::LogCoshLoss(
    const double a, const bool reduction) :
    a(a) , reduction(reduction)
>>>>>>> c4bb721e
{
  Log::Assert(a > 0, "Hyper-Parameter \'a\' must be positive");
}

template<typename MatType>
typename MatType::elem_type LogCoshLossType<MatType>::Forward(
    const MatType& prediction,
    const MatType& target)
{
  typename PredictionType::elem_type lossSum = 
      arma::accu(arma::log(arma::cosh(a * (target - prediction)))) / a;

  if (reduction)
    return lossSum;

  return lossSum / target.n_elem;
}

template<typename MatType>
void LogCoshLossType<MatType>::Backward(
    const MatType& prediction,
    const MatType& target,
    MatType& loss)
{
  loss = arma::tanh(a * (target - prediction));

  if (!reduction)
    loss = loss / target.n_elem;
}

template<typename MatType>
template<typename Archive>
void LogCoshLossType<MatType>::serialize(
    Archive& ar,
    const uint32_t /* version */)
{
  ar(CEREAL_NVP(a));
  ar(CEREAL_NVP(reduction));
}

} // namespace ann
} // namespace mlpack

#endif<|MERGE_RESOLUTION|>--- conflicted
+++ resolved
@@ -19,16 +19,12 @@
 namespace mlpack {
 namespace ann /** Artificial Neural Network. */ {
 
-<<<<<<< HEAD
 template<typename MatType>
-LogCoshLossType<MatType>::LogCoshLossType(const double a) :
-    a(a)
-=======
-template<typename InputDataType, typename OutputDataType>
-LogCoshLoss<InputDataType, OutputDataType>::LogCoshLoss(
-    const double a, const bool reduction) :
-    a(a) , reduction(reduction)
->>>>>>> c4bb721e
+LogCoshLossType<MatType>::LogCoshLossType(
+    const double a,
+    const bool reduction) :
+    a(a),
+    reduction(reduction)
 {
   Log::Assert(a > 0, "Hyper-Parameter \'a\' must be positive");
 }
