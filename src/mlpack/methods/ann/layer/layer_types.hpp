/**
 * @file methods/ann/layer/layer_types.hpp
 * @author Marcus Edel
 *
 * This provides a list of all modules that can be used to construct a model.
 *
 * mlpack is free software; you may redistribute it and/or modify it under the
 * terms of the 3-clause BSD license.  You should have received a copy of the
 * 3-clause BSD license along with mlpack.  If not, see
 * http://www.opensource.org/licenses/BSD-3-Clause for more information.
 */
#ifndef MLPACK_METHODS_ANN_LAYER_LAYER_TYPES_HPP
#define MLPACK_METHODS_ANN_LAYER_LAYER_TYPES_HPP

#include <boost/variant.hpp>

// Layer modules.
#include <mlpack/methods/ann/layer/add.hpp>
#include <mlpack/methods/ann/layer/alpha_dropout.hpp>
#include <mlpack/methods/ann/layer/base_layer.hpp>
#include <mlpack/methods/ann/layer/batch_norm.hpp>
#include <mlpack/methods/ann/layer/bilinear_interpolation.hpp>
#include <mlpack/methods/ann/layer/constant.hpp>
#include <mlpack/methods/ann/layer/concatenate.hpp>
#include <mlpack/methods/ann/layer/dropout.hpp>
#include <mlpack/methods/ann/layer/elu.hpp>
#include <mlpack/methods/ann/layer/hard_tanh.hpp>
#include <mlpack/methods/ann/layer/join.hpp>
#include <mlpack/methods/ann/layer/layer_norm.hpp>
#include <mlpack/methods/ann/layer/leaky_relu.hpp>
#include <mlpack/methods/ann/layer/c_relu.hpp>
#include <mlpack/methods/ann/layer/flexible_relu.hpp>
#include <mlpack/methods/ann/layer/linear_no_bias.hpp>
#include <mlpack/methods/ann/layer/linear3d.hpp>
#include <mlpack/methods/ann/layer/log_softmax.hpp>
#include <mlpack/methods/ann/layer/lookup.hpp>
#include <mlpack/methods/ann/layer/multihead_attention.hpp>
#include <mlpack/methods/ann/layer/multiply_constant.hpp>
#include <mlpack/methods/ann/layer/max_pooling.hpp>
#include <mlpack/methods/ann/layer/mean_pooling.hpp>
#include <mlpack/methods/ann/layer/lp_pooling.hpp>
#include <mlpack/methods/ann/layer/noisylinear.hpp>
#include <mlpack/methods/ann/layer/adaptive_max_pooling.hpp>
#include <mlpack/methods/ann/layer/adaptive_mean_pooling.hpp>
#include <mlpack/methods/ann/layer/parametric_relu.hpp>
#include <mlpack/methods/ann/layer/pixel_shuffle.hpp>
#include <mlpack/methods/ann/layer/positional_encoding.hpp>
#include <mlpack/methods/ann/layer/reinforce_normal.hpp>
#include <mlpack/methods/ann/layer/reparametrization.hpp>
#include <mlpack/methods/ann/layer/select.hpp>
#include <mlpack/methods/ann/layer/softmax.hpp>
#include <mlpack/methods/ann/layer/spatial_dropout.hpp>
#include <mlpack/methods/ann/layer/subview.hpp>
#include <mlpack/methods/ann/layer/virtual_batch_norm.hpp>
#include <mlpack/methods/ann/layer/hardshrink.hpp>
#include <mlpack/methods/ann/layer/celu.hpp>
#include <mlpack/methods/ann/layer/softshrink.hpp>
#include <mlpack/methods/ann/layer/radial_basis_function.hpp>

// Convolution modules.
#include <mlpack/methods/ann/convolution_rules/border_modes.hpp>
#include <mlpack/methods/ann/convolution_rules/naive_convolution.hpp>
#include <mlpack/methods/ann/convolution_rules/fft_convolution.hpp>

// Regularizers.
#include <mlpack/methods/ann/regularizer/no_regularizer.hpp>

// Loss function modules.
#include <mlpack/methods/ann/loss_functions/negative_log_likelihood.hpp>

namespace mlpack {
namespace ann {

template<typename InputDataType, typename OutputDataType> class BatchNorm;
template<typename InputDataType, typename OutputDataType> class DropConnect;
template<typename InputDataType, typename OutputDataType> class Glimpse;
template<typename InputDataType, typename OutputDataType> class LayerNorm;
template<typename InputDataType, typename OutputDataType> class LSTM;
template<typename InputDataType, typename OutputDataType> class GRU;
template<typename InputDataType, typename OutputDataType> class FastLSTM;
template<typename InputDataType, typename OutputDataType> class VRClassReward;
template<typename InputDataType, typename OutputDataType> class Concatenate;
template<typename InputDataType, typename OutputDataType> class Padding;

template<typename InputDataType,
         typename OutputDataType,
         typename RegularizerType>
class Linear;

template<typename InputDataType,
         typename OutputDataType,
         typename Activation>
class RBF;

template<typename InputDataType,
         typename OutputDataType,
         typename RegularizerType>
class LinearNoBias;

template<typename InputDataType,
         typename OutputDataType>
class NoisyLinear;

template<typename InputDataType,
         typename OutputDataType,
         typename RegularizerType>
class Linear3D;

template<typename InputDataType,
         typename OutputDataType
>
class VirtualBatchNorm;

template<typename InputDataType,
         typename OutputDataType
>
class MiniBatchDiscrimination;

template <typename InputDataType,
          typename OutputDataType,
          typename RegularizerType>
class MultiheadAttention;

template<typename InputDataType,
         typename OutputDataType
>
class Reparametrization;

template<typename InputDataType,
         typename OutputDataType,
         typename... CustomLayers
>
class AddMerge;

template<typename InputDataType,
         typename OutputDataType,
         bool residual,
         typename... CustomLayers
>
class Sequential;

template<typename InputDataType,
         typename OutputDataType,
         typename... CustomLayers
>
class Highway;

template<typename InputDataType,
         typename OutputDataType,
         typename... CustomLayers
>
class Recurrent;

template<typename InputDataType,
         typename OutputDataType,
         typename... CustomLayers
>
class Concat;

template<
    typename OutputLayerType,
    typename InputDataType,
    typename OutputDataType
>
class ConcatPerformance;

template<
    typename ForwardConvolutionRule,
    typename BackwardConvolutionRule,
    typename GradientConvolutionRule,
    typename InputDataType,
    typename OutputDataType
>
class Convolution;

template<
    typename ForwardConvolutionRule,
    typename BackwardConvolutionRule,
    typename GradientConvolutionRule,
    typename InputDataType,
    typename OutputDataType
>
class TransposedConvolution;

template<
    typename ForwardConvolutionRule,
    typename BackwardConvolutionRule,
    typename GradientConvolutionRule,
    typename InputDataType,
    typename OutputDataType
>
class AtrousConvolution;

template<
    typename InputDataType,
    typename OutputDataType
>
class RecurrentAttention;

template<typename InputDataType,
         typename OutputDataType,
         typename... CustomLayers
>
class MultiplyMerge;

template <typename InputDataType,
          typename OutputDataType,
          typename... CustomLayers
>
class WeightNorm;

template <typename InputDataType,
          typename OutputDataType
>
class AdaptiveMaxPooling;

template <typename InputDataType,
          typename OutputDataType
>
class AdaptiveMeanPooling;

using MoreTypes = boost::variant<
        Linear3D<arma::mat, arma::mat, NoRegularizer>*,
<<<<<<< HEAD
        LpPooling<arma::mat, arma::mat>*,
=======
        PixelShuffle<arma::mat, arma::mat>*,
>>>>>>> 1aae47ae
        Glimpse<arma::mat, arma::mat>*,
        Highway<arma::mat, arma::mat>*,
        MultiheadAttention<arma::mat, arma::mat, NoRegularizer>*,
        Recurrent<arma::mat, arma::mat>*,
        RecurrentAttention<arma::mat, arma::mat>*,
        ReinforceNormal<arma::mat, arma::mat>*,
        Reparametrization<arma::mat, arma::mat>*,
        Select<arma::mat, arma::mat>*,
        Sequential<arma::mat, arma::mat, false>*,
        Sequential<arma::mat, arma::mat, true>*,
        Subview<arma::mat, arma::mat>*,
        VRClassReward<arma::mat, arma::mat>*,
        VirtualBatchNorm<arma::mat, arma::mat>*,
        RBF<arma::mat, arma::mat, GaussianFunction>*,
        BaseLayer<GaussianFunction, arma::mat, arma::mat>*,
        PositionalEncoding<arma::mat, arma::mat>*
>;

template <typename... CustomLayers>
using LayerTypes = boost::variant<
    AdaptiveMaxPooling<arma::mat, arma::mat>*,
    AdaptiveMeanPooling<arma::mat, arma::mat>*,
    Add<arma::mat, arma::mat>*,
    AddMerge<arma::mat, arma::mat>*,
    AlphaDropout<arma::mat, arma::mat>*,
    AtrousConvolution<NaiveConvolution<ValidConvolution>,
                      NaiveConvolution<FullConvolution>,
                      NaiveConvolution<ValidConvolution>,
                      arma::mat, arma::mat>*,
    BaseLayer<LogisticFunction, arma::mat, arma::mat>*,
    BaseLayer<IdentityFunction, arma::mat, arma::mat>*,
    BaseLayer<TanhFunction, arma::mat, arma::mat>*,
    BaseLayer<SoftplusFunction, arma::mat, arma::mat>*,
    BaseLayer<RectifierFunction, arma::mat, arma::mat>*,
    BatchNorm<arma::mat, arma::mat>*,
    BilinearInterpolation<arma::mat, arma::mat>*,
    CELU<arma::mat, arma::mat>*,
    Concat<arma::mat, arma::mat>*,
    Concatenate<arma::mat, arma::mat>*,
    ConcatPerformance<NegativeLogLikelihood<arma::mat, arma::mat>,
                      arma::mat, arma::mat>*,
    Constant<arma::mat, arma::mat>*,
    Convolution<NaiveConvolution<ValidConvolution>,
                NaiveConvolution<FullConvolution>,
                NaiveConvolution<ValidConvolution>, arma::mat, arma::mat>*,
    CReLU<arma::mat, arma::mat>*,
    DropConnect<arma::mat, arma::mat>*,
    Dropout<arma::mat, arma::mat>*,
    ELU<arma::mat, arma::mat>*,
    FastLSTM<arma::mat, arma::mat>*,
    FlexibleReLU<arma::mat, arma::mat>*,
    GRU<arma::mat, arma::mat>*,
    HardTanH<arma::mat, arma::mat>*,
    Join<arma::mat, arma::mat>*,
    LayerNorm<arma::mat, arma::mat>*,
    LeakyReLU<arma::mat, arma::mat>*,
    Linear<arma::mat, arma::mat, NoRegularizer>*,
    LinearNoBias<arma::mat, arma::mat, NoRegularizer>*,
    LogSoftMax<arma::mat, arma::mat>*,
    Lookup<arma::mat, arma::mat>*,
    LSTM<arma::mat, arma::mat>*,
    MaxPooling<arma::mat, arma::mat>*,
    MeanPooling<arma::mat, arma::mat>*,
    MiniBatchDiscrimination<arma::mat, arma::mat>*,
    MultiplyConstant<arma::mat, arma::mat>*,
    MultiplyMerge<arma::mat, arma::mat>*,
    NegativeLogLikelihood<arma::mat, arma::mat>*,
    NoisyLinear<arma::mat, arma::mat>*,
    Padding<arma::mat, arma::mat>*,
    PReLU<arma::mat, arma::mat>*,
    Softmax<arma::mat, arma::mat>*,
    SpatialDropout<arma::mat, arma::mat>*,
    TransposedConvolution<NaiveConvolution<ValidConvolution>,
            NaiveConvolution<ValidConvolution>,
            NaiveConvolution<ValidConvolution>, arma::mat, arma::mat>*,
    WeightNorm<arma::mat, arma::mat>*,
    MoreTypes,
    CustomLayers*...
>;

} // namespace ann
} // namespace mlpack

#endif<|MERGE_RESOLUTION|>--- conflicted
+++ resolved
@@ -221,11 +221,8 @@
 
 using MoreTypes = boost::variant<
         Linear3D<arma::mat, arma::mat, NoRegularizer>*,
-<<<<<<< HEAD
         LpPooling<arma::mat, arma::mat>*,
-=======
         PixelShuffle<arma::mat, arma::mat>*,
->>>>>>> 1aae47ae
         Glimpse<arma::mat, arma::mat>*,
         Highway<arma::mat, arma::mat>*,
         MultiheadAttention<arma::mat, arma::mat, NoRegularizer>*,
