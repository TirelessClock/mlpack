--- conflicted
+++ resolved
@@ -159,35 +159,6 @@
   gradientStep = batchSize * size - 1;
 
   const size_t rhoBatchSize = size * batchSize;
-<<<<<<< HEAD
-  if (gate.is_empty() || gate.n_cols != rhoBatchSize)
-  {
-    gate.set_size(4 * outSize, rhoBatchSize);
-    gateActivation.set_size(outSize * 3, rhoBatchSize);
-    stateActivation.set_size(outSize, rhoBatchSize);
-    cellActivation.set_size(outSize, rhoBatchSize);
-    prevError.set_size(4 * outSize, batchSize);
-
-    if (prevOutput.is_empty())
-    {
-      prevOutput = arma::zeros<OutputType>(outSize, batchSize);
-      cell = arma::zeros(outSize, size * batchSize);
-      cellActivationError = arma::zeros<OutputType>(outSize, batchSize);
-      outParameter = arma::zeros<OutputType>(
-          outSize, (size + 1) * batchSize);
-    }
-    else
-    {
-      // To preserve the leading zeros, recreate the object according to given
-      // size specifications, while preserving the elements as well as the
-      // layout of the elements.
-      prevOutput.resize(outSize, batchSize);
-      cell.resize(outSize, size * batchSize);
-      cellActivationError.resize(outSize, batchSize);
-      outParameter.resize(outSize, (size + 1) * batchSize);
-    }
-  }
-=======
 
   // Make sure all of the matrices we use to store state are at least as large
   // as we need.
@@ -202,7 +173,6 @@
   cell.zeros(outSize, size * batchSize);
   cellActivationError.zeros(outSize, batchSize);
   outParameter.zeros(outSize, (size + 1) * batchSize);
->>>>>>> 3264cd87
 }
 
 template<typename InputType, typename OutputType>
