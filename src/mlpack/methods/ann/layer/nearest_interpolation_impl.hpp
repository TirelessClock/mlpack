--- conflicted
+++ resolved
@@ -150,31 +150,19 @@
 template<typename MatType>
 void NearestInterpolationType<MatType>::ComputeOutputDimensions()
 {
-<<<<<<< HEAD
-  if (this->inputDimensions.size() < scaleFactors.size()) {
-    std::ostringstream oss;
-    oss << "NearestInterpolation::ComputeOutputDimensions(): input dimensions "
-        << "must be at least 2 (received input with " << this->inputDimensions.size()
-        << " dimensions)!";
-=======
   if (this->inputDimensions.size() < scaleFactors.size())
   {
     std::ostringstream oss;
     oss << "NearestInterpolation::ComputeOutputDimensions(): input dimensions "
         << "must be at least 2 (received input with "
         << this->inputDimensions.size() << " dimensions)!";
->>>>>>> 140a8782
     throw std::runtime_error(oss.str());
   }
   this->outputDimensions = this->inputDimensions;
   for (size_t i = 0; i < scaleFactors.size(); i++)
   {
     this->outputDimensions[i] = std::round(
-<<<<<<< HEAD
-      (double)this->outputDimensions[i] * scaleFactors[i]);
-=======
       (double) this->outputDimensions[i] * scaleFactors[i]);
->>>>>>> 140a8782
   }
 }
 
