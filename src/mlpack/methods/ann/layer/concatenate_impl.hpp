--- conflicted
+++ resolved
@@ -19,82 +19,17 @@
 namespace mlpack {
 namespace ann /** Artificial Neural Network. */ {
 
-<<<<<<< HEAD
 template<typename InputType, typename OutputType>
 ConcatenateType<InputType, OutputType>::
 ConcatenateType(const InputType& concat) :
-  concat(concat)
-=======
-template<typename InputDataType, typename OutputDataType>
-Concatenate<InputDataType, OutputDataType>::Concatenate() :
-    inRows(0)
->>>>>>> 3264cd87
+    concat(concat)
 {
   // Nothing to do here.
 }
 
-<<<<<<< HEAD
 template<typename InputType, typename OutputType>
 void ConcatenateType<InputType, OutputType>::Forward(
     const InputType& input, OutputType& output)
-=======
-template<typename InputDataType, typename OutputDataType>
-Concatenate<InputDataType, OutputDataType>::Concatenate(
-    const Concatenate& layer) :
-    inRows(layer.inRows),
-    weights(layer.weights),
-    delta(layer.delta),
-    concat(layer.concat)
-{
-  // Nothing to to here.
-}
-
-template<typename InputDataType, typename OutputDataType>
-Concatenate<InputDataType, OutputDataType>::Concatenate(Concatenate&& layer) :
-    inRows(layer.inRows),
-    weights(std::move(layer.weights)),
-    delta(std::move(layer.delta)),
-    concat(std::move(layer.concat))
-{
-  // Nothing to do here.
-}
-
-template<typename InputDataType, typename OutputDataType>
-Concatenate<InputDataType, OutputDataType>&
-Concatenate<InputDataType, OutputDataType>::
-operator=(const Concatenate& layer)
-{
-  if (this != &layer)
-  {
-    inRows = layer.inRows;
-    weights = layer.weights;
-    delta = layer.delta;
-    concat = layer.concat;
-  }
-
-  return *this;
-}
-
-template<typename InputDataType, typename OutputDataType>
-Concatenate<InputDataType, OutputDataType>&
-Concatenate<InputDataType, OutputDataType>::
-operator=(Concatenate&& layer)
-{
-  if (this != &layer)
-  {
-    inRows = layer.inRows;
-    weights = std::move(layer.weights);
-    delta = std::move(layer.delta);
-    concat = std::move(layer.concat);
-  }
-  return *this;
-}
-
-template<typename InputDataType, typename OutputDataType>
-template<typename eT>
-void Concatenate<InputDataType, OutputDataType>::Forward(
-    const arma::Mat<eT>& input, arma::Mat<eT>& output)
->>>>>>> 3264cd87
 {
   if (concat.is_empty())
   {
