--- conflicted
+++ resolved
@@ -102,18 +102,12 @@
   //! Modify the non zero gradient.
   double& Alpha() { return alpha(0); }
 
-<<<<<<< HEAD
-  const size_t WeightSize() const { return 1; }
-
-  //! Serialize the layer.
-=======
   //! Get size of weights.
   size_t WeightSize() const { return 1; }
 
   /**
    * Serialize the layer.
    */
->>>>>>> 3264cd87
   template<typename Archive>
   void serialize(Archive& ar, const uint32_t /* version */);
 
