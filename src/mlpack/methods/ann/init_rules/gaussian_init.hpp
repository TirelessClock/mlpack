--- conflicted
+++ resolved
@@ -53,11 +53,7 @@
     if (W.is_empty())
       W.set_size(rows, cols);
 
-<<<<<<< HEAD
-    W = randn<MatType>(rows, cols) * std::sqrt(variance);
-=======
-    W.imbue( [&]() { return arma::as_scalar(RandNormal(mean, stddev)); } );
->>>>>>> 9de14e59
+    W = randn<MatType>(rows, cols) * stddev;
   }
 
   /**
@@ -72,11 +68,7 @@
     if (W.is_empty())
       Log::Fatal << "Cannot initialize an empty matrix." << std::endl;
 
-<<<<<<< HEAD
-    W = randn<MatType>(W.n_rows, W.n_cols) * std::sqrt(variance);
-=======
-    W.imbue( [&]() { return arma::as_scalar(RandNormal(mean, stddev)); } );
->>>>>>> 9de14e59
+    W = randn<MatType>(W.n_rows, W.n_cols) * stddev;
   }
 
   /**
