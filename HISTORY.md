--- conflicted
+++ resolved
@@ -6,11 +6,9 @@
 
   * Add Go bindings for some missed models (#2460).
 
-<<<<<<< HEAD
   * Replace boost program_options dependency with CLI11 (#2459).
-=======
+
   * Additional functionality for the ARFF loader (#2486).
->>>>>>> f2a89a8f
 
 ### mlpack 3.3.2
 ###### 2020-06-18
