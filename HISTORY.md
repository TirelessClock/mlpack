--- conflicted
+++ resolved
@@ -1,15 +1,12 @@
 ### mlpack ?.?.?
 ###### ????-??-??
-<<<<<<< HEAD
   * Added `Multi Label Soft Margin Loss` loss function for neural networks
    (#2345).
 
   * Updated terminal state for Pendulum environment (#2354).
-=======
   * Minor Julia and Python documentation fixes (#2373).
 
   * Updated terminal state and fixed bugs for Pendulum environment (#2354, #2369).
->>>>>>> 30683786
 
   * Added `EliSH` activation function (#2323).
 
