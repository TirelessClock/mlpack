# mlpack changelog

## mlpack ?.?.?

_????-??-??_

 * Fix compilation with clang 19 (#3799).

<<<<<<< HEAD
 * Fix serialization and `MinDistance()` bugs with `HollowBallBound` (#3808).
=======
 * Deprecate version of `data::Split()` that returns a `std::tuple` for
   consistency; use other overloads instead (#3803).

 * Fix LSTM layer copy/move constructors (#3809).

 * Fix compilation if only including `mlpack/methods/kde/kde_model.hpp` (#3800).
>>>>>>> 5b0167b6

## mlpack 4.5.0

_2024-09-17_

 * Distribute STB headers as part of R package (#3724, #3726).

 * Added OpenMP parallelization to Hamerly, Naive, and Elkan k-means (#3761, #3762, #3764).

 * Added OpenMP support for fast approximation (#3685).

 * Implemented the Find and Fill algorithm into the Dropout Layer and added OpenMP support (#3684).

 * Update Python bindings to support NumPy 2.x (#3752).

 * Bump minimum Armadillo version to 10.8 (#3760).

 * Adapt `NearestInterpolation` ANN layer to new Layer Inteface (#3768).

 * Add support for arbitrary matrix types to `Radical` and deprecate
   `Radical::DoRadical()` in favor of `Radical::Apply()` (#3787).

## mlpack 4.4.0

_2024-05-26_

  * Add `print_training_accuracy` option to LogisticRegression bindings (#3552).

  * Fix `preprocess_split()` call in documentation for `LinearRegression` and
    `AdaBoost` Python classes (#3563).

  * Added `Repeat` ANN layer type (#3565).

  * Remove `round()` implementation for old MSVC compilers (#3570).

  * (R) Added inline plugin to the R bindings to allow for other R packages to
    link to headers (#3626, h/t @cgiachalis).

  * (R) Removed extra gcc-specific options from `Makevars.win`  (#3627, h/t
    @kalibera).

  * (R) Changed roxygen package-level documentation from using
    `@docType package` to `"_PACKAGE"`. (#3636)

  * Fix floating-point accuracy issue for decision trees that sometimes caused
    crashes (#3595).

  * Use templates metaprog to distinguish between a matrix and a cube type
    (#3602), (#3585).

  * Use `MatType` instead of `arma::Mat<eT>`, (#3567), (#3607), (#3608),
    (#3609), (#3568).

  * Generalize matrix operations for armadillo and bandicoot, (#3619), (#3617),
    (#3610), (#3643), (#3600), (#3605), (#3629).

  * Change `arma::conv_to` to `ConvTo` using a local shim for bandicoot support
    (#3614).

  * Fix a bug for the stddev and mean in `RandNormal()` #(3651).

  * Allow PCA to take different matrix types (#3677).

  * Fix usage of precompiled headers; remove cotire (#3635).

  * Fix non-working `verbose` option for R bindings (#3691), and add global
    `mlpack.verbose` option (#3706).

  * Fix divide-by-zero edge case for LARS (#3701).

  * Templatize `SparseCoding` and `LocalCoordinateCoding` to allow different
    matrix types (#3709, #3711).

  * Fix handling of unused atoms in `LocalCoordinateCoding` (#3711).

  * Move minimum required C++ version from C++14 to C++17 (#3704).

## mlpack 4.3.0

_2023-11-27_

  * Fix include ordering issue for `LinearRegression` (#3541).

  * Fix L1 regularization in case where weight is zero (#3545).

  * Use HTTPS for all auto-downloaded dependencies (#3550).

  * More robust detection of C++17 mode in the MSVC "compiler" (#3555, #3557).

  * Fix setting number of classes correctly in `SoftmaxRegression::Train()`
    (#3553).

  * Adapt `MultiheadAttention` and `LayerNorm` ANN layers to new Layer interface
    (#3547).

  * Fix inconsistent use of the "input" parameter to the Backward method in ANNs
    (#3551).

  * Allow passing weak learner hyperparameters directly to AdaBoost (#3560).

## mlpack 4.2.1

_2023-09-05_

  * Reinforcement Learning: Gaussian noise (#3515).

  * Reinforcement Learning: Twin Delayed Deep Deterministic Policy Gradient
    (#3512).

  * Reinforcement Learning: Ornstein-Uhlenbeck noise (#3499).

  * Reinforcement Learning: Deep Deterministic Policy Gradient (#3494).

  * Add `ClassProbabilities()` member to `DecisionTree` so that the internal
    details of trees can be more easily inspected (#3511).

  * Bipolar sigmoid activation function added and invertible functions
    fixed (#3506).

  * Add auto-configured `mlpack/config.hpp` to contain configuration details of
    mlpack that are required at compile time.  STB detection is now done in this
    file with the `MLPACK_HAS_STB` macro (#3519).

  * Fix CRAN package alias for R bindings (#3543).

## mlpack 4.2.0

_2023-06-14_

  * Adapt `C_ReLU`, `ReLU6`, `FlexibleReLU` layers for the new neural network
    API (#3445).

  * Fix PReLU, add integration test to it (#3473).

  * Fix bug in LogSoftMax derivative (#3469).

  * Add `serialize` method to `GaussianInitialization`,
    `LecunNormalInitialization`,
    `KathirvalavakumarSubavathiInitialization`, `NguyenWidrowInitialization`,
    and `OrthogonalInitialization` (#3483).

  * Allow categorical features to `preprocess_one_hot_encode` (#3487).

  * Install mlpack and cereal headers as part of R package (#3488).

  * Add intercept and normalization support to LARS (#3493).

  * Allow adding two features simultaneously to LARS models (#3493).

  * Adapt FTSwish activation function (#3485).

  * Adapt Hyper-Sinh activation function (#3491).

## mlpack 4.1.0

_2023-04-26_

  * Adapt HardTanH layer (#3454).

  * Adapt Softmin layer for new neural network API (#3437).

  * Adapt PReLU layer for new neural network API (#3420).

  * Add CF decomposition methods: `QUIC_SVDPolicy` and `BlockKrylovSVDPolicy`
    (#3413, #3404).

  * Update outdated code in tutorials (#3398, #3401).

  * Bugfix for non-square convolution kernels (#3376).

  * Fix a few missing includes in `<mlpack.hpp>` (#3374).

  * Fix DBSCAN handling of non-core points (#3346).

  * Avoid deprecation warnings in Armadillo 11.4.4+ (#3405).

  * Issue runtime error when serialization of neural networks is attempted but
    `MLPACK_ENABLE_ANN_SERIALIZATION` is not defined (#3451).

## mlpack 4.0.1

_2022-12-23_

  * Fix mapping of categorical data for Julia bindings (#3305).

  * Bugfix: catch all exceptions when running bindings from Julia, instead of
    crashing (#3304).

  * Various Python configuration fixes for Windows and OS X (#3312, #3313,
    #3311, #3309, #3308, #3297, #3302).

  * Optimize and strip compiled Python bindings when possible, resulting in
    significant size minimization (#3310).

  * The `/std:c++17` and `/Zc:__cplusplus` options are now required when using
    Visual Studio (#3318).  Documentation and compile-time checks added.

  * Set `BUILD_TESTS` to `OFF` by default.  If you want to build tests, like
    `mlpack_test`, manually set `BUILD_TESTS` to `ON` in your CMake
    configuration step (#3316).

  * Fix handling of transposed matrix parameters in Python, Julia, R, and Go
    bindings (#3327).

  * Comment out definition of ARMA_NO DEBUG. This allows various Armadillo
    run-time checks such as non-conforming matrices and out-of-bounds
    element access. In turn this helps tracking down bugs and incorrect
    usage (#3322).

## mlpack 4.0.0

_2022-10-23_

  * Bump C++ standard requirement to C++14 (#3233).

  * Fix `Perceptron` to work with cross-validation framework (#3190).

  * Migrate from boost tests to Catch2 framework (#2523), (#2584).

  * Bump minimum armadillo version from 8.400 to 9.800 (#3043), (#3048).

  * Adding a copy constructor in the Convolution layer (#3067).

  * Replace `boost::spirit` parser by a local efficient implementation (#2942).

  * Disable correctly the autodownloader + fix tests stability (#3076).

  * Replace `boost::any` with `core::v2::any` or `std::any` if available (#3006).

  * Remove old non used Boost headers (#3005).

  * Replace `boost::enable_if` with `std::enable_if` (#2998).

  * Replace `boost::is_same` with `std::is_same` (#2993).

  * Remove invalid option for emsmallen and STB (#2960).

  * Check for armadillo dependencies before downloading armadillo (#2954).

  * Disable the usage of autodownloader by default (#2953).

  * Install dependencies downloaded with the autodownloader (#2952).

  * Download older Boost if the compiler is old (#2940).

  * Add support for embedded systems (#2531).

  * Build mlpack executable statically if the library is statically linked (#2931).

  * Fix cover tree loop bug on embedded arm systems (#2869).

  * Fix a LAPACK bug in `FindArmadillo.cmake` (#2929).

  * Add an autodownloader to get mlpack dependencies (#2927).

  * Remove Coverage files and configurations from CMakeLists (#2866).

  * Added `Multi Label Soft Margin Loss` loss function for neural networks
   (#2345).

  * Added Decision Tree Regressor (#2905). It can be used using the class
    `mlpack::tree::DecisionTreeRegressor`. It is accessible only though C++.

  * Added dict-style inspection of mlpack models in python bindings (#2868).

  * Added Extra Trees Algorithm (#2883). Currently, it can be used using the
    class `mlpack::tree::ExtraTrees`, but only through C++.

  * Add Flatten T Swish activation function (`flatten-t-swish.hpp`)

  * Added warm start feature to Random Forest (#2881); this feature is
    accessible from mlpack's bindings to different languages.

  * Added Pixel Shuffle layer (#2563).

  * Add "check_input_matrices" option to python bindings that checks
    for NaN and inf values in all the input matrices (#2787).

  * Add Adjusted R squared functionality to R2Score::Evaluate (#2624).

  * Disabled all the bindings by default in CMake (#2782).

  * Added an implementation to Stratify Data (#2671).

  * Add `BUILD_DOCS` CMake option to control whether Doxygen documentation is
    built (default ON) (#2730).

  * Add Triplet Margin Loss function (#2762).

  * Add finalizers to Julia binding model types to fix memory handling (#2756).

  * HMM: add functions to calculate likelihood for data stream with/without
    pre-calculated emission probability (#2142).

  * Replace Boost serialization library with Cereal (#2458).

  * Add `PYTHON_INSTALL_PREFIX` CMake option to specify installation root for
    Python bindings (#2797).

  * Removed `boost::visitor` from model classes for `knn`, `kfn`, `cf`,
    `range_search`, `krann`, and `kde` bindings (#2803).

  * Add k-means++ initialization strategy (#2813).

  * `NegativeLogLikelihood<>` now expects classes in the range `0` to
    `numClasses - 1` (#2534).

  * Add `Lambda1()`, `Lambda2()`, `UseCholesky()`, and `Tolerance()` members to
    `LARS` so parameters for training can be modified (#2861).

  * Remove unused `ElemType` template parameter from `DecisionTree` and
    `RandomForest` (#2874).

  * Fix Python binding build when the CMake variable `USE_OPENMP` is set to
    `OFF` (#2884).

  * The `mlpack_test` target is no longer built as part of `make all`.  Use
    `make mlpack_test` to build the tests.

  * Fixes to `HoeffdingTree`: ensure that training still works when empty
    constructor is used (#2964).

  * Fix Julia model serialization bug (#2970).

  * Fix `LoadCSV()` to use pre-populated `DatasetInfo` objects (#2980).

  * Add `probabilities` option to softmax regression binding, to get class
    probabilities for test points (#3001).

  * Fix thread safety issues in mlpack bindings to other languages (#2995).

  * Fix double-free of model pointers in R bindings (#3034).

  * Fix Julia, Python, R, and Go handling of categorical data for
    `decision_tree()` and `hoeffding_tree()` (#2971).

  * Depend on `pkgbuild` for R bindings (#3081).

  * Replaced Numpy deprecated code in Python bindings (#3126).

## mlpack 3.4.2

_2020-10-26_

  * Added Mean Absolute Percentage Error.

  * Added Softmin activation function as layer in ann/layer.

  * Fix spurious ARMA_64BIT_WORD compilation warnings on 32-bit systems (#2665).

## mlpack 3.4.1

_2020-09-07_

  * Fix incorrect parsing of required matrix/model parameters for command-line
    bindings (#2600).

  * Add manual type specification support to `data::Load()` and `data::Save()`
    (#2084, #2135, #2602).

  * Remove use of internal Armadillo functionality (#2596, #2601, #2602).

## mlpack 3.4.0

_2020-09-01_

  * Issue warnings when metrics produce NaNs in KFoldCV (#2595).

  * Added bindings for _R_ during Google Summer of Code (#2556).

  * Added common striptype function for all bindings (#2556).

  * Refactored common utility function of bindings to bindings/util (#2556).

  * Renamed InformationGain to HoeffdingInformationGain in
    methods/hoeffding_trees/information_gain.hpp (#2556).

  * Added macro for changing stream of printing and warnings/errors (#2556).

  * Added Spatial Dropout layer (#2564).

  * Force CMake to show error when it didn't find Python/modules (#2568).

  * Refactor `ProgramInfo()` to separate out all the different
    information (#2558).

  * Add bindings for one-hot encoding (#2325).

  * Added Soft Actor-Critic to RL methods (#2487).

  * Added Categorical DQN to q_networks (#2454).

  * Added N-step DQN to q_networks (#2461).

  * Add Silhoutte Score metric and Pairwise Distances (#2406).

  * Add Go bindings for some missed models (#2460).

  * Replace boost program_options dependency with CLI11 (#2459).

  * Additional functionality for the ARFF loader (#2486); use case sensitive
    categories (#2516).

  * Add `bayesian_linear_regression` binding for the command-line, Python,
    Julia, and Go.  Also called "Bayesian Ridge", this is equivalent to a
    version of linear regression where the regularization parameter is
    automatically tuned (#2030).

  * Fix defeatist search for spill tree traversals (#2566, #1269).

  * Fix incremental training of logistic regression models (#2560).

  * Change default configuration of `BUILD_PYTHON_BINDINGS` to `OFF` (#2575).

## mlpack 3.3.2

_2020-06-18_

  * Added Noisy DQN to q_networks (#2446).

  * Add Go bindings (#1884).

  * Added Dueling DQN to q_networks, Noisy linear layer to ann/layer
    and Empty loss to ann/loss_functions (#2414).

  * Storing and adding accessor method for action in q_learning (#2413).

  * Added accessor methods for ANN layers (#2321).

  * Addition of `Elliot` activation function (#2268).

  * Add adaptive max pooling and adaptive mean pooling layers (#2195).

  * Add parameter to avoid shuffling of data in preprocess_split (#2293).

  * Add `MatType` parameter to `LSHSearch`, allowing sparse matrices to be used
    for search (#2395).

  * Documentation fixes to resolve Doxygen warnings and issues (#2400).

  * Add Load and Save of Sparse Matrix (#2344).

  * Add Intersection over Union (IoU) metric for bounding boxes (#2402).

  * Add Non Maximal Supression (NMS) metric for bounding boxes (#2410).

  * Fix `no_intercept` and probability computation for linear SVM bindings
    (#2419).

  * Fix incorrect neighbors for `k > 1` searches in `approx_kfn` binding, for
    the `QDAFN` algorithm (#2448).

  * Fix serialization of kernels with state for FastMKS (#2452).

  * Add `RBF` layer in ann module to make `RBFN` architecture (#2261).

## mlpack 3.3.1

_2020-04-29_

  * Minor Julia and Python documentation fixes (#2373).

  * Updated terminal state and fixed bugs for Pendulum environment (#2354,
    #2369).

  * Added `EliSH` activation function (#2323).

  * Add L1 Loss function (#2203).

  * Pass CMAKE_CXX_FLAGS (compilation options) correctly to Python build
    (#2367).

  * Expose ensmallen Callbacks for sparseautoencoder (#2198).

  * Bugfix for LARS class causing invalid read (#2374).

  * Add serialization support from Julia; use `mlpack.serialize()` and
    `mlpack.deserialize()` to save and load from `IOBuffer`s.

## mlpack 3.3.0

_2020-04-07_

  * Added `Normal Distribution` to `ann/dists` (#2382).

  * Templated return type of `Forward function` of loss functions (#2339).

  * Added `R2 Score` regression metric (#2323).

  * Added `poisson negative log likelihood` loss function (#2196).

  * Added `huber` loss function (#2199).

  * Added `mean squared logarithmic error` loss function for neural networks
    (#2210).

  * Added `mean bias loss function` for neural networks (#2210).

  * The DecisionStump class has been marked deprecated; use the `DecisionTree`
    class with `NoRecursion=true` or use `ID3DecisionStump` instead (#2099).

  * Added `probabilities_file` parameter to get the probabilities matrix of
    AdaBoost classifier (#2050).

  * Fix STB header search paths (#2104).

  * Add `DISABLE_DOWNLOADS` CMake configuration option (#2104).

  * Add padding layer in TransposedConvolutionLayer (#2082).

  * Fix pkgconfig generation on non-Linux systems (#2101).

  * Use log-space to represent HMM initial state and transition probabilities
    (#2081).

  * Add functions to access parameters of `Convolution` and `AtrousConvolution`
    layers (#1985).

  * Add Compute Error function in lars regression and changing Train function to
    return computed error (#2139).

  * Add Julia bindings (#1949).  Build settings can be controlled with the
    `BUILD_JULIA_BINDINGS=(ON/OFF)` and `JULIA_EXECUTABLE=/path/to/julia` CMake
    parameters.

  * CMake fix for finding STB include directory (#2145).

  * Add bindings for loading and saving images (#2019); `mlpack_image_converter`
    from the command-line, `mlpack.image_converter()` from Python.

  * Add normalization support for CF binding (#2136).

  * Add Mish activation function (#2158).

  * Update `init_rules` in AMF to allow users to merge two initialization
    rules (#2151).

  * Add GELU activation function (#2183).

  * Better error handling of eigendecompositions and Cholesky decompositions
    (#2088, #1840).

  * Add LiSHT activation function (#2182).

  * Add Valid and Same Padding for Transposed Convolution layer (#2163).

  * Add CELU activation function (#2191)

  * Add Log-Hyperbolic-Cosine Loss function (#2207).

  * Change neural network types to avoid unnecessary use of rvalue references
    (#2259).

  * Bump minimum Boost version to 1.58 (#2305).

  * Refactor STB support so `HAS_STB` macro is not needed when compiling against
    mlpack (#2312).

  * Add Hard Shrink Activation Function (#2186).

  * Add Soft Shrink Activation Function (#2174).

  * Add Hinge Embedding Loss Function (#2229).

  * Add Cosine Embedding Loss Function (#2209).

  * Add Margin Ranking Loss Function (#2264).

  * Bugfix for incorrect parameter vector sizes in logistic regression and
    softmax regression (#2359).

## mlpack 3.2.2

_2019-11-26_

  * Add `valid` and `same` padding option in `Convolution` and `Atrous
    Convolution` layer (#1988).

  * Add Model() to the FFN class to access individual layers (#2043).

  * Update documentation for pip and conda installation packages (#2044).

  * Add bindings for linear SVM (#1935); `mlpack_linear_svm` from the
    command-line, `linear_svm()` from Python.

  * Add support to return the layer name as `std::string` (#1987).

  * Speed and memory improvements for the Transposed Convolution layer (#1493).

  * Fix Windows Python build configuration (#1885).

  * Validate md5 of STB library after download (#2087).

  * Add `__version__` to `__init__.py` (#2092).

  * Correctly handle RNN sequences that are shorter than the value of rho (#2102).

## mlpack 3.2.1

_2019-10-01_

  * Enforce CMake version check for ensmallen (#2032).

  * Fix CMake check for Armadillo version (#2029).

  * Better handling of when STB is not installed (#2033).

  * Fix Naive Bayes classifier computations in high dimensions (#2022).

## mlpack 3.2.0

_2019-09-25_

  * Fix some potential infinity errors in Naive Bayes Classifier (#2022).

  * Fix occasionally-failing RADICAL test (#1924).

  * Fix gcc 9 OpenMP compilation issue (#1970).

  * Added support for loading and saving of images (#1903).

  * Add Multiple Pole Balancing Environment (#1901, #1951).

  * Added functionality for scaling of data (#1876); see the command-line
    binding `mlpack_preprocess_scale` or Python binding `preprocess_scale()`.

  * Add new parameter `maximum_depth` to decision tree and random forest
    bindings (#1916).

  * Fix prediction output of softmax regression when test set accuracy is
    calculated (#1922).

  * Pendulum environment now checks for termination. All RL environments now
    have an option to terminate after a set number of time steps (no limit
    by default) (#1941).

  * Add support for probabilistic KDE (kernel density estimation) error bounds
    when using the Gaussian kernel (#1934).

  * Fix negative distances for cover tree computation (#1979).

  * Fix cover tree building when all pairwise distances are 0 (#1986).

  * Improve KDE pruning by reclaiming not used error tolerance (#1954, #1984).

  * Optimizations for sparse matrix accesses in z-score normalization for CF
    (#1989).

  * Add `kmeans_max_iterations` option to GMM training binding `gmm_train_main`.

  * Bump minimum Armadillo version to 8.400.0 due to ensmallen dependency
    requirement (#2015).

## mlpack 3.1.1

_2019-05-26_

  * Fix random forest bug for numerical-only data (#1887).

  * Significant speedups for random forest (#1887).

  * Random forest now has `minimum_gain_split` and `subspace_dim` parameters
    (#1887).

  * Decision tree parameter `print_training_error` deprecated in favor of
    `print_training_accuracy`.

  * `output` option changed to `predictions` for adaboost and perceptron
    binding. Old options are now deprecated and will be preserved until mlpack
    4.0.0 (#1882).

  * Concatenated ReLU layer (#1843).

  * Accelerate NormalizeLabels function using hashing instead of linear search
    (see `src/mlpack/core/data/normalize_labels_impl.hpp`) (#1780).

  * Add `ConfusionMatrix()` function for checking performance of classifiers
    (#1798).

  * Install ensmallen headers when it is downloaded during build (#1900).

## mlpack 3.1.0

_2019-04-25_

  * Add DiagonalGaussianDistribution and DiagonalGMM classes to speed up the
    diagonal covariance computation and deprecate DiagonalConstraint (#1666).

  * Add kernel density estimation (KDE) implementation with bindings to other
    languages (#1301).

  * Where relevant, all models with a `Train()` method now return a `double`
    value representing the goodness of fit (i.e. final objective value, error,
    etc.) (#1678).

  * Add implementation for linear support vector machine (see
    `src/mlpack/methods/linear_svm`).

  * Change DBSCAN to use PointSelectionPolicy and add OrderedPointSelection (#1625).

  * Residual block support (#1594).

  * Bidirectional RNN (#1626).

  * Dice loss layer (#1674, #1714) and hard sigmoid layer (#1776).

  * `output` option changed to `predictions` and `output_probabilities` to
    `probabilities` for Naive Bayes binding (`mlpack_nbc`/`nbc()`).  Old options
    are now deprecated and will be preserved until mlpack 4.0.0 (#1616).

  * Add support for Diagonal GMMs to HMM code (#1658, #1666).  This can provide
    large speedup when a diagonal GMM is acceptable as an emission probability
    distribution.

  * Python binding improvements: check parameter type (#1717), avoid copying
    Pandas dataframes (#1711), handle Pandas Series objects (#1700).

## mlpack 3.0.4

_2018-11-13_

  * Bump minimum CMake version to 3.3.2.

  * CMake fixes for Ninja generator by Marc Espie.

## mlpack 3.0.3

_2018-07-27_

  * Fix Visual Studio compilation issue (#1443).

  * Allow running local_coordinate_coding binding with no initial_dictionary
    parameter when input_model is not specified (#1457).

  * Make use of OpenMP optional via the CMake 'USE_OPENMP' configuration
    variable (#1474).

  * Accelerate FNN training by 20-30% by avoiding redundant calculations
    (#1467).

  * Fix math::RandomSeed() usage in tests (#1462, #1440).

  * Generate better Python setup.py with documentation (#1460).

## mlpack 3.0.2

_2018-06-08_

  * Documentation generation fixes for Python bindings (#1421).

  * Fix build error for man pages if command-line bindings are not being built
    (#1424).

  * Add 'shuffle' parameter and Shuffle() method to KFoldCV (#1412).  This will
    shuffle the data when the object is constructed, or when Shuffle() is
    called.

  * Added neural network layers: AtrousConvolution (#1390), Embedding (#1401),
    and LayerNorm (layer normalization) (#1389).

  * Add Pendulum environment for reinforcement learning (#1388) and update
    Mountain Car environment (#1394).

## mlpack 3.0.1

_2018-05-10_

  * Fix intermittently failing tests (#1387).

  * Add big-batch SGD (BBSGD) optimizer in
    src/mlpack/core/optimizers/bigbatch_sgd/ (#1131).

  * Fix simple compiler warnings (#1380, #1373).

  * Simplify NeighborSearch constructor and Train() overloads (#1378).

  * Add warning for OpenMP setting differences (#1358/#1382).  When mlpack is
    compiled with OpenMP but another application is not (or vice versa), a
    compilation warning will now be issued.

  * Restructured loss functions in src/mlpack/methods/ann/ (#1365).

  * Add environments for reinforcement learning tests (#1368, #1370, #1329).

  * Allow single outputs for multiple timestep inputs for recurrent neural
    networks (#1348).

  * Add He and LeCun normal initializations for neural networks (#1342).
    Neural networks: add He and LeCun normal initializations (#1342), add FReLU
    and SELU activation functions (#1346, #1341), add alpha-dropout (#1349).

## mlpack 3.0.0

_2018-03-30_

  * Speed and memory improvements for DBSCAN.  --single_mode can now be used for
    situations where previously RAM usage was too high.

  * Bump minimum required version of Armadillo to 6.500.0.

  * Add automatically generated Python bindings.  These have the same interface
    as the command-line programs.

  * Add deep learning infrastructure in src/mlpack/methods/ann/.

  * Add reinforcement learning infrastructure in
    src/mlpack/methods/reinforcement_learning/.

  * Add optimizers: AdaGrad, CMAES, CNE, FrankeWolfe, GradientDescent,
    GridSearch, IQN, Katyusha, LineSearch, ParallelSGD, SARAH, SCD, SGDR,
    SMORMS3, SPALeRA, SVRG.

  * Add hyperparameter tuning infrastructure and cross-validation infrastructure
    in src/mlpack/core/cv/ and src/mlpack/core/hpt/.

  * Fix bug in mean shift.

  * Add random forests (see src/mlpack/methods/random_forest).

  * Numerous other bugfixes and testing improvements.

  * Add randomized Krylov SVD and Block Krylov SVD.

## mlpack 2.2.5

_2017-08-25_

  * Compilation fix for some systems (#1082).

  * Fix PARAM_INT_OUT() (#1100).

## mlpack 2.2.4

_2017-07-18_

  * Speed and memory improvements for DBSCAN. --single_mode can now be used for
    situations where previously RAM usage was too high.

  * Fix bug in CF causing incorrect recommendations.

## mlpack 2.2.3

_2017-05-24_

  * Bug fix for --predictions_file in mlpack_decision_tree program.

## mlpack 2.2.2

_2017-05-04_

  * Install backwards-compatibility mlpack_allknn and mlpack_allkfn programs;
    note they are deprecated and will be removed in mlpack 3.0.0 (#992).

  * Fix RStarTree bug that surfaced on OS X only (#964).

  * Small fixes for MiniBatchSGD and SGD and tests.

## mlpack 2.2.1

_2017-04-13_

  * Compilation fix for mlpack_nca and mlpack_test on older Armadillo versions
    (#984).

## mlpack 2.2.0

_2017-03-21_

  * Bugfix for mlpack_knn program (#816).

  * Add decision tree implementation in methods/decision_tree/.  This is very
    similar to a C4.5 tree learner.

  * Add DBSCAN implementation in methods/dbscan/.

  * Add support for multidimensional discrete distributions (#810, #830).

  * Better output for Log::Debug/Log::Info/Log::Warn/Log::Fatal for Armadillo
    objects (#895, #928).

  * Refactor categorical CSV loading with boost::spirit for faster loading
    (#681).

## mlpack 2.1.1

_2016-12-22_

  * HMMs now use random initialization; this should fix some convergence issues
    (#828).

  * HMMs now initialize emissions according to the distribution of observations
    (#833).

  * Minor fix for formatted output (#814).

  * Fix DecisionStump to properly work with any input type.

## mlpack 2.1.0

_2016-10-31_

  * Fixed CoverTree to properly handle single-point datasets.

  * Fixed a bug in CosineTree (and thus QUIC-SVD) that caused split failures for
    some datasets (#717).

  * Added mlpack_preprocess_describe program, which can be used to print
    statistics on a given dataset (#742).

  * Fix prioritized recursion for k-furthest-neighbor search (mlpack_kfn and the
    KFN class), leading to orders-of-magnitude speedups in some cases.

  * Bump minimum required version of Armadillo to 4.200.0.

  * Added simple Gradient Descent optimizer, found in
    src/mlpack/core/optimizers/gradient_descent/ (#792).

  * Added approximate furthest neighbor search algorithms QDAFN and
    DrusillaSelect in src/mlpack/methods/approx_kfn/, with command-line program
    mlpack_approx_kfn.

## mlpack 2.0.3

_2016-07-21_

  * Added multiprobe LSH (#691).  The parameter 'T' to LSHSearch::Search() can
    now be used to control the number of extra bins that are probed, as can the
    -T (--num_probes) option to mlpack_lsh.

  * Added the Hilbert R tree to src/mlpack/core/tree/rectangle_tree/ (#664).  It
    can be used as the typedef HilbertRTree, and it is now an option in the
    mlpack_knn, mlpack_kfn, mlpack_range_search, and mlpack_krann command-line
    programs.

  * Added the mlpack_preprocess_split and mlpack_preprocess_binarize programs,
    which can be used for preprocessing code (#650, #666).

  * Added OpenMP support to LSHSearch and mlpack_lsh (#700).

## mlpack 2.0.2

_2016-06-20_

  * Added the function LSHSearch::Projections(), which returns an arma::cube
    with each projection table in a slice (#663).  Instead of Projection(i), you
    should now use Projections().slice(i).

  * A new constructor has been added to LSHSearch that creates objects using
    projection tables provided in an arma::cube (#663).

  * Handle zero-variance dimensions in DET (#515).

  * Add MiniBatchSGD optimizer (src/mlpack/core/optimizers/minibatch_sgd/) and
    allow its use in mlpack_logistic_regression and mlpack_nca programs.

  * Add better backtrace support from Grzegorz Krajewski for Log::Fatal messages
    when compiled with debugging and profiling symbols.  This requires libbfd
    and libdl to be present during compilation.

  * CosineTree test fix from Mikhail Lozhnikov (#358).

  * Fixed HMM initial state estimation (#600).

  * Changed versioning macros __MLPACK_VERSION_MAJOR, __MLPACK_VERSION_MINOR,
    and __MLPACK_VERSION_PATCH to MLPACK_VERSION_MAJOR, MLPACK_VERSION_MINOR,
    and MLPACK_VERSION_PATCH.  The old names will remain in place until
    mlpack 3.0.0.

  * Renamed mlpack_allknn, mlpack_allkfn, and mlpack_allkrann to mlpack_knn,
    mlpack_kfn, and mlpack_krann.  The mlpack_allknn, mlpack_allkfn, and
    mlpack_allkrann programs will remain as copies until mlpack 3.0.0.

  * Add --random_initialization option to mlpack_hmm_train, for use when no
    labels are provided.

  * Add --kill_empty_clusters option to mlpack_kmeans and KillEmptyClusters
    policy for the KMeans class (#595, #596).

## mlpack 2.0.1

_2016-02-04_

  * Fix CMake to properly detect when MKL is being used with Armadillo.

  * Minor parameter handling fixes to mlpack_logistic_regression (#504, #505).

  * Properly install arma_config.hpp.

  * Memory handling fixes for Hoeffding tree code.

  * Add functions that allow changing training-time parameters to HoeffdingTree
    class.

  * Fix infinite loop in sparse coding test.

  * Documentation spelling fixes (#501).

  * Properly handle covariances for Gaussians with large condition number
    (#496), preventing GMMs from filling with NaNs during training (and also
    HMMs that use GMMs).

  * CMake fixes for finding LAPACK and BLAS as Armadillo dependencies when ATLAS
    is used.

  * CMake fix for projects using mlpack's CMake configuration from elsewhere
    (#512).

## mlpack 2.0.0

_2015-12-24_

  * Removed overclustering support from k-means because it is not well-tested,
    may be buggy, and is (I think) unused.  If this was support you were using,
    open a bug or get in touch with us; it would not be hard for us to
    reimplement it.

  * Refactored KMeans to allow different types of Lloyd iterations.

  * Added implementations of k-means: Elkan's algorithm, Hamerly's algorithm,
    Pelleg-Moore's algorithm, and the DTNN (dual-tree nearest neighbor)
    algorithm.

  * Significant acceleration of LRSDP via the use of accu(a % b) instead of
    trace(a * b).

  * Added MatrixCompletion class (matrix_completion), which performs nuclear
    norm minimization to fill unknown values of an input matrix.

  * No more dependence on Boost.Random; now we use C++11 STL random support.

  * Add softmax regression, contributed by Siddharth Agrawal and QiaoAn Chen.

  * Changed NeighborSearch, RangeSearch, FastMKS, LSH, and RASearch API; these
    classes now take the query sets in the Search() method, instead of in the
    constructor.

  * Use OpenMP, if available.  For now OpenMP support is only available in the
    DET training code.

  * Add support for predicting new test point values to LARS and the
    command-line `lars` program.

  * Add serialization support for `Perceptron` and `LogisticRegression`.

  * Refactor SoftmaxRegression to predict into an `arma::Row<size_t>` object,
    and add a `softmax_regression` program.

  * Refactor LSH to allow loading and saving of models.

  * ToString() is removed entirely (#487).

  * Add `--input_model_file` and `--output_model_file` options to appropriate
    machine learning algorithms.

  * Rename all executables to start with an "mlpack" prefix (#229).

  * Add HoeffdingTree and `mlpack_hoeffding_tree`, an implementation of the
    streaming decision tree methodology from Domingos and Hulten in 2000.

## mlpack 1.0.12

_2015-01-07_

  * Switch to 3-clause BSD license (from LGPL).

## mlpack 1.0.11

_2014-12-11_

  * Proper handling of dimension calculation in PCA.

  * Load parameter vectors properly for LinearRegression models.

  * Linker fixes for AugLagrangian specializations under Visual Studio.

  * Add support for observation weights to LinearRegression.

  * `MahalanobisDistance<>` now takes the root of the distance by default and
    therefore satisfies the triangle inequality (TakeRoot now defaults to true).

  * Better handling of optional Armadillo HDF5 dependency.

  * Fixes for numerous intermittent test failures.

  * math::RandomSeed() now sets the random seed for recent (>=3.930) Armadillo
    versions.

  * Handle Newton method convergence better for
    SparseCoding::OptimizeDictionary() and make maximum iterations a parameter.

  * Known bug: CosineTree construction may fail in some cases on i386 systems
    (#358).

## mlpack 1.0.10

_2014-08-29_

  * Bugfix for NeighborSearch regression which caused very slow allknn/allkfn.
    Speeds are now restored to approximately 1.0.8 speeds, with significant
    improvement for the cover tree (#347).

  * Detect dependencies correctly when ARMA_USE_WRAPPER is not being defined
    (i.e., libarmadillo.so does not exist).

  * Bugfix for compilation under Visual Studio (#348).

## mlpack 1.0.9

_2014-07-28_

  * GMM initialization is now safer and provides a working GMM when constructed
    with only the dimensionality and number of Gaussians (#301).

  * Check for division by 0 in Forward-Backward Algorithm in HMMs (#301).

  * Fix MaxVarianceNewCluster (used when re-initializing clusters for k-means)
    (#301).

  * Fixed implementation of Viterbi algorithm in HMM::Predict() (#303).

  * Significant speedups for dual-tree algorithms using the cover tree (#235,
    #314) including a faster implementation of FastMKS.

  * Fix for LRSDP optimizer so that it compiles and can be used (#312).

  * CF (collaborative filtering) now expects users and items to be zero-indexed,
    not one-indexed (#311).

  * CF::GetRecommendations() API change: now requires the number of
    recommendations as the first parameter.  The number of users in the local
    neighborhood should be specified with CF::NumUsersForSimilarity().

  * Removed incorrect PeriodicHRectBound (#58).

  * Refactor LRSDP into LRSDP class and standalone function to be optimized
    (#305).

  * Fix for centering in kernel PCA (#337).

  * Added simulated annealing (SA) optimizer, contributed by Zhihao Lou.

  * HMMs now support initial state probabilities; these can be set in the
    constructor, trained, or set manually with HMM::Initial() (#302).

  * Added Nyström method for kernel matrix approximation by Marcus Edel.

  * Kernel PCA now supports using Nyström method for approximation.

  * Ball trees now work with dual-tree algorithms, via the BallBound<> bound
    structure (#307); fixed by Yash Vadalia.

  * The NMF class is now AMF<>, and supports far more types of factorizations,
    by Sumedh Ghaisas.

  * A QUIC-SVD implementation has returned, written by Siddharth Agrawal and
    based on older code from Mudit Gupta.

  * Added perceptron and decision stump by Udit Saxena (these are weak learners
    for an eventual AdaBoost class).

  * Sparse autoencoder added by Siddharth Agrawal.

## mlpack 1.0.8

_2014-01-06_

  * Memory leak in NeighborSearch index-mapping code fixed (#298).

  * GMMs can be trained using the existing model as a starting point by
    specifying an additional boolean parameter to GMM::Estimate() (#296).

  * Logistic regression implementation added in methods/logistic_regression (see
    also #293).

  * L-BFGS optimizer now returns its function via Function().

  * Version information is now obtainable via mlpack::util::GetVersion() or the
    __MLPACK_VERSION_MAJOR, __MLPACK_VERSION_MINOR, and  __MLPACK_VERSION_PATCH
    macros (#297).

  * Fix typos in allkfn and allkrann output.

## mlpack 1.0.7

_2013-10-04_

  * Cover tree support for range search (range_search), rank-approximate nearest
    neighbors (allkrann), minimum spanning tree calculation (emst), and FastMKS
    (fastmks).

  * Dual-tree FastMKS implementation added and tested.

  * Added collaborative filtering package (cf) that can provide recommendations
    when given users and items.

  * Fix for correctness of Kernel PCA (kernel_pca) (#270).

  * Speedups for PCA and Kernel PCA (#198).

  * Fix for correctness of Neighborhood Components Analysis (NCA) (#279).

  * Minor speedups for dual-tree algorithms.

  * Fix for Naive Bayes Classifier (nbc) (#269).

  * Added a ridge regression option to LinearRegression (linear_regression)
    (#286).

  * Gaussian Mixture Models (gmm::GMM<>) now support arbitrary covariance matrix
    constraints (#283).

  * MVU (mvu) removed because it is known to not work (#183).

  * Minor updates and fixes for kernels (in mlpack::kernel).

## mlpack 1.0.6

_2013-06-13_

  * Minor bugfix so that FastMKS gets built.

## mlpack 1.0.5

_2013-05-01_

  * Speedups of cover tree traversers (#235).

  * Addition of rank-approximate nearest neighbors (RANN), found in
    src/mlpack/methods/rann/.

  * Addition of fast exact max-kernel search (FastMKS), found in
    src/mlpack/methods/fastmks/.

  * Fix for EM covariance estimation; this should improve GMM training time.

  * More parameters for GMM estimation.

  * Force GMM and GaussianDistribution covariance matrices to be positive
    definite, so that training converges much more often.

  * Add parameter for the tolerance of the Baum-Welch algorithm for HMM
    training.

  * Fix for compilation with clang compiler.

  * Fix for k-furthest-neighbor-search.

## mlpack 1.0.4

_2013-02-08_

  * Force minimum Armadillo version to 2.4.2.

  * Better output of class types to streams; a class with a ToString() method
    implemented can be sent to a stream with operator<<.

  * Change return type of GMM::Estimate() to double (#257).

  * Style fixes for k-means and RADICAL.

  * Handle size_t support correctly with Armadillo 3.6.2 (#258).

  * Add locality-sensitive hashing (LSH), found in src/mlpack/methods/lsh/.

  * Better tests for SGD (stochastic gradient descent) and NCA (neighborhood
    components analysis).

## mlpack 1.0.3

_2012-09-16_

  * Remove internal sparse matrix support because Armadillo 3.4.0 now includes
    it.  When using Armadillo versions older than 3.4.0, sparse matrix support
    is not available.

  * NCA (neighborhood components analysis) now support an arbitrary optimizer
    (#245), including stochastic gradient descent (#249).

## mlpack 1.0.2

_2012-08-15_

  * Added density estimation trees, found in src/mlpack/methods/det/.

  * Added non-negative matrix factorization, found in src/mlpack/methods/nmf/.

  * Added experimental cover tree implementation, found in
    src/mlpack/core/tree/cover_tree/ (#157).

  * Better reporting of boost::program_options errors (#225).

  * Fix for timers on Windows (#212, #211).

  * Fix for allknn and allkfn output (#204).

  * Sparse coding dictionary initialization is now a template parameter (#220).

## mlpack 1.0.1

_2012-03-03_

  * Added kernel principal components analysis (kernel PCA), found in
    src/mlpack/methods/kernel_pca/ (#74).

  * Fix for Lovasz-Theta AugLagrangian tests (#182).

  * Fixes for allknn output (#185, #186).

  * Added range search executable (#192).

  * Adapted citations in documentation to BibTeX; no citations in -h output
    (#195).

  * Stop use of 'const char*' and prefer 'std::string' (#176).

  * Support seeds for random numbers (#177).

## mlpack 1.0.0

_2011-12-17_

  * Initial release.  See any resolved tickets numbered less than #196 or
    execute this query:
    http://www.mlpack.org/trac/query?status=closed&milestone=mlpack+1.0.0<|MERGE_RESOLUTION|>--- conflicted
+++ resolved
@@ -6,16 +6,14 @@
 
  * Fix compilation with clang 19 (#3799).
 
-<<<<<<< HEAD
- * Fix serialization and `MinDistance()` bugs with `HollowBallBound` (#3808).
-=======
  * Deprecate version of `data::Split()` that returns a `std::tuple` for
    consistency; use other overloads instead (#3803).
 
  * Fix LSTM layer copy/move constructors (#3809).
 
  * Fix compilation if only including `mlpack/methods/kde/kde_model.hpp` (#3800).
->>>>>>> 5b0167b6
+
+ * Fix serialization and `MinDistance()` bugs with `HollowBallBound` (#3808).
 
 ## mlpack 4.5.0
 
