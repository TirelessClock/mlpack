Format: http://www.debian.org/doc/packaging-manuals/copyright-format/1.0/
Upstream-Name: mlpack
Upstream-Contact: Ryan Curtin <ryan@ratml.org>
Source:
  http://www.mlpack.org/
  git://github.com/mlpack/mlpack.git

Files: *
Copyright:
  Copyright 2008-2018, Ryan Curtin <ryan@ratml.org>
  Copyright 2008-2013, Bill March <march@gatech.edu>
  Copyright 2008-2012, Dongryeol Lee <dongryel@cc.gatech.edu>
  Copyright 2008-2013, Nishant Mehta <niche@cc.gatech.edu>
  Copyright 2008-2013, Parikshit Ram <p.ram@gatech.edu>
  Copyright 2010-2012, James Cline <james.cline@gatech.edu>
  Copyright 2010-2013, Sterling Peet <sterling.peet@gatech.edu>
  Copyright 2011-2012, Matthew Amidon <mamidon@gatech.edu>
  Copyright 2011-2012, Neil Slagle <npslagle@gmail.com>
  Copyright 2011, Ajinkya Kale <kaleajinkya@gmail.com>
  Copyright 2011, Vlad Grantcharov <vlad321@gatech.edu>
  Copyright 2011, Noah Kauffman <notoriousnoah@gmail.com>
  Copyright 2012, Rajendran Mohan <rmohan88@gatech.edu>
  Copyright 2012, Trironk Kiatkungwanglai <trironk@gmail.com>
  Copyright 2012, Patrick Mason <patrick.s.mason@gmail.com>
  Copyright 2013-2018, Marcus Edel <marcus.edel@fu-berlin.de>
  Copyright 2013, Mudit Raj Gupta <mudit.raaj.gupta@gmail.com>
  Copyright 2013-2018, Sumedh Ghaisas <sumedhghaisas@gmail.com>
  Copyright 2014, Michael Fox <michaelfox99@gmail.com>
  Copyright 2014, Ryan Birmingham <birm@gatech.edu>
  Copyright 2014, Siddharth Agrawal <siddharth.950@gmail.com>
  Copyright 2014, Saheb Motiani <saheb210692@gmail.com>
  Copyright 2014, Yash Vadalia <yashdv@gmail.com>
  Copyright 2014, Abhishek Laddha <laddhaabhishek11@gmail.com>
  Copyright 2014, Vahab Akbarzadeh <v.akbarzadeh@gmail.com>
  Copyright 2014, Andrew Wells <andrewmw94@gmail.com>
  Copyright 2014, Zhihao Lou <lzh1984@gmail.com>
  Copyright 2014, Udit Saxena <saxenda.udit@gmail.com>
  Copyright 2014-2015, Stephen Tu <tu.stephenl@gmail.com>
  Copyright 2014-2015, Jaskaran Singh <jaskaranvirdi@ymail.com>
  Copyright 2015&2017, Shangtong Zhang <zhangshangtong.cpp@gmail.com>
  Copyright 2015, Hritik Jain <hritik.jain.cse13@itbhu.ac.in>
  Copyright 2015, Vladimir Glazachev <glazachev.vladimir@gmail.com>
  Copyright 2015, QiaoAn Chen <kazenoyumechen@gmail.com>
  Copyright 2015, Janzen Brewer <jahabrewer@gmail.com>
  Copyright 2015, Trung Dinh <dinhanhtrung@gmail.com>
  Copyright 2015-2017, Tham Ngap Wei <thamngapwei@gmail.com>
  Copyright 2015, Grzegorz Krajewski <krajekg@gmail.com>
  Copyright 2015, Joseph Mariadassou <joe.mariadassou@gmail.com>
  Copyright 2015, Pavel Zhigulin <pashaworking@gmail.com>
  Copyright 2016, Andy Fang <AndyFang.DZ@gmail.com>
  Copyright 2016-2018, Barak Pearlmutter <barak+git@pearlmutter.net>
  Copyright 2016, Ivari Horm <ivari@risk.ee>
  Copyright 2016, Dhawal Arora <d.p.arora1@gmail.com>
  Copyright 2016, Alexander Leinoff <alexander-leinoff@uiowa.edu>
  Copyright 2016, Palash Ahuja <abhor902@gmail.com>
  Copyright 2016, Yannis Mentekidis <mentekid@gmail.com>
  Copyright 2016, Ranjan Mondal <ranjan.rev@gmail.com>
  Copyright 2016-2018, Mikhail Lozhnikov <lozhnikovma@gmail.com>
  Copyright 2016, Marcos Pividori <marcos.pividori@gmail.com>
  Copyright 2016, Keon Kim <kwk236@gmail.com>
  Copyright 2016, Nilay Jain <nilayjain13@gmail.com>
  Copyright 2016, Peter Lehner <peter.lehner@dlr.de>
  Copyright 2016, Anuraj Kanodia <akanuraj200@gmail.com>
  Copyright 2016, Ivan Georgiev <ivan@jonan.info>
  Copyright 2016, Shikhar Bhardwaj <shikharbhardwaj68@gmail.com>
  Copyright 2016, Yashu Seth <yashuseth2503@gmail.com>
  Copyright 2016, Mike Izbicki <mike@izbicki.me>
  Copyright 2017, Sudhanshu Ranjan <sranjan.sud@gmail.com>
  Copyright 2017, Piyush Jaiswal <piyush.jaiswal@st.niituniversity.in>
  Copyright 2017, Dinesh Raj <dinu.iota@gmail.com>
  Copyright 2017, Vivek Pal <vivekpal.dtu@gmail.com>
  Copyright 2017, Prasanna Patil <prasannapatil08@gmail.com>
  Copyright 2017, Lakshya Agrawal <zeeshan.lakshya@gmail.com>
  Copyright 2017, Praveen Ch <chvsp972911@gmail.com>
  Copyright 2017, Kirill Mishchenko <ki.mishchenko@gmail.com>
  Copyright 2017, Abhinav Moudgil <abhinavmoudgil95@gmail.com>
  Copyright 2017, Thyrix Yang <thyrixyang@gmail.com>
  Copyright 2017, Sagar B Hathwar <sagarbhathwar@gmail.com>
  Copyright 2017, Nishanth Hegde <hegde.nishanth@gmail.com>
  Copyright 2017, Parminder Singh <parmsingh101@gmail.com>
  Copyright 2017, CodeAi <benjamin.bales@assrc.us>
  Copyright 2017, Franciszek Stokowacki <franek.stokowacki@gmail.com>
  Copyright 2017, Samikshya Chand <samikshya289@gmail.com>
  Copyright 2017, N Rajiv Vaidyanathan <rajivvaidyanathan4@gmail.com>
  Copyright 2017, Kartik Nighania <kartiknighania@gmail.com>
  Copyright 2017-2018, Eugene Freyman <evg.freyman@gmail.com>
  Copyright 2017-2018, Manish Kumar <manish887kr@gmail.com>
  Copyright 2017-2018, Haritha Sreedharan Nair <haritha1313@gmail.com>
  Copyright 2017-2018, Sourabh Varshney <sourabhvarshney111@gmail.com>
  Copyright 2018, Projyal Dev <projyal@gmail.com>
  Copyright 2018, Nikhil Goel <nikhilgoel199797@gmail.com>
  Copyright 2018, Shikhar Jaiswal <jaiswalshikhar87@gmail.com>
  Copyright 2018, B Kartheek Reddy <bkartheekreddy@gmail.com>
  Copyright 2018, Atharva Khandait <akhandait45@gmail.com>
  Copyright 2018, Wenhao Huang <wenhao.huang.work@gmail.com>
  Copyright 2018-2019, Roberto Hueso <robertohueso96@gmail.com>
  Copyright 2018, Prabhat Sharma <prabhatsharma7298@gmail.com>
  Copyright 2018, Tan Jun An <yamidarkxxx@gmail.com>
  Copyright 2018, Moksh Jain <mokshjn00@gmail.com>
  Copyright 2018, Manthan-R-Sheth <manthanrsheth96@gmail.com>
  Copyright 2018, Namrata Mukhija <namratamukhija@gmail.com>
  Copyright 2018, Conrad Sanderson
  Copyright 2018, Thanasis Mattas <mattasa@auth.gr>
  Copyright 2018, Shashank Shekhar <contactshashankshekhar@gmail.com>
  Copyright 2018, Yasmine Dumouchel <yasmine.dumouchel@gmail.com>
  Copyright 2018, German Lancioni
  Copyright 2018, Arash Abghari <arash.abghari@gmail.com>
  Copyright 2018, Ayush Chamoli
  Copyright 2018, Tommi Laivamaa <tommi.laivamaa@protonmail.com>
  Copyright 2019, Kim SangYeon <sy0814k@gmail.com>
  Copyright 2019, Niteya Shah <niteya.56@gmail.com>
  Copyright 2019, Toshal Agrawal <tagrawal1339@gmail.com>
  Copyright 2019, Dan Timson
  Copyright 2019, Miguel Canteras <mcanteras@gmail.com>
  Copyright 2019, Bishwa Karki <karkeebishwa1@gmail.com>
  Copyright 2019, Mehul Kumar Nirala <mehulkumarnirala@gmail.com>
  Copyright 2019, Yashwant Singh Parihar <yashwantsingh.sngh@gmail.com>
  Copyright 2019, Heet Sankesara <heetsankesara3@gmail.com>
  Copyright 2019, Jeffin Sam <sam.jeffin@gmail.com>
  Copyright 2019, Vikas S Shetty <shettyvikas209@gmail.com>
  Copyright 2019, Khizir Siddiqui <khizirsiddiqui@gmail.com>
  Copyright 2019, Tejasvi Tomar <tstomar@outlook.com>
  Copyright 2019, Jai Agarwal <jai.bhageria@gmail.com>
  Copyright 2019, Ziyang Jiang <zij004@alumni.stanford.edu>
  Copyright 2019, Rohit Kartik <rohit.audrey@gmail.com>
  Copyright 2019, Aditya Viki <adityaviki01@gmail.com>
<<<<<<< HEAD
  Copyright 2019, Sriram S K <sriramsk1999@gmail.com>
=======
  Copyright 2019, Kartik Dutt <kartikdutt@live.in>
>>>>>>> 0a7a5e30

License: BSD-3-clause
  All rights reserved.
  .
  Redistribution and use of mlpack in source and binary forms, with or without
  modification, are permitted provided that the following conditions are met:
  .
  1. Redistributions of source code must retain the above copyright notice, this
  list of conditions and the following disclaimer.
  .
  2. Redistributions in binary form must reproduce the above copyright notice,
  this list of conditions and the following disclaimer in the documentation and/or
  other materials provided with the distribution.
  .
  3. Neither the name of the copyright holder nor the names of its contributors
  may be used to endorse or promote products derived from this software without
  specific prior written permission.
  .
  THIS SOFTWARE IS PROVIDED BY THE COPYRIGHT HOLDERS AND CONTRIBUTORS "AS IS" AND
  ANY EXPRESS OR IMPLIED WARRANTIES, INCLUDING, BUT NOT LIMITED TO, THE IMPLIED
  WARRANTIES OF MERCHANTABILITY AND FITNESS FOR A PARTICULAR PURPOSE ARE
  DISCLAIMED. IN NO EVENT SHALL THE COPYRIGHT HOLDER OR CONTRIBUTORS BE LIABLE FOR
  ANY DIRECT, INDIRECT, INCIDENTAL, SPECIAL, EXEMPLARY, OR CONSEQUENTIAL DAMAGES
  (INCLUDING, BUT NOT LIMITED TO, PROCUREMENT OF SUBSTITUTE GOODS OR SERVICES;
  LOSS OF USE, DATA, OR PROFITS; OR BUSINESS INTERRUPTION) HOWEVER CAUSED AND ON
  ANY THEORY OF LIABILITY, WHETHER IN CONTRACT, STRICT LIABILITY, OR TORT
  (INCLUDING NEGLIGENCE OR OTHERWISE) ARISING IN ANY WAY OUT OF THE USE OF THIS
  SOFTWARE, EVEN IF ADVISED OF THE POSSIBILITY OF SUCH DAMAGE.<|MERGE_RESOLUTION|>--- conflicted
+++ resolved
@@ -124,11 +124,8 @@
   Copyright 2019, Ziyang Jiang <zij004@alumni.stanford.edu>
   Copyright 2019, Rohit Kartik <rohit.audrey@gmail.com>
   Copyright 2019, Aditya Viki <adityaviki01@gmail.com>
-<<<<<<< HEAD
+  Copyright 2019, Kartik Dutt <kartikdutt@live.in>
   Copyright 2019, Sriram S K <sriramsk1999@gmail.com>
-=======
-  Copyright 2019, Kartik Dutt <kartikdutt@live.in>
->>>>>>> 0a7a5e30
 
 License: BSD-3-clause
   All rights reserved.
